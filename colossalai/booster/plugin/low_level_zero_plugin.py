import logging
import os
import warnings
from copy import deepcopy
from functools import partial
from pathlib import Path
from types import MethodType
from typing import Callable, Iterator, List, Optional, Tuple

import torch
import torch.distributed
import torch.nn as nn
from torch.optim import Optimizer
from torch.optim.lr_scheduler import _LRScheduler as LRScheduler
from torch.utils._pytree import tree_map
from torch.utils.data import DataLoader

from colossalai.accelerator import get_accelerator
from colossalai.checkpoint_io import CheckpointIndexFile, CheckpointIO
from colossalai.checkpoint_io.utils import (
    get_optimizer_base_filenames,
    get_shard_filename,
    load_param_groups_into_optimizer,
    load_shard_state_dict,
    load_states_into_optimizer,
    save_param_groups,
    save_state_dict,
    sharded_optimizer_loading_epilogue,
)
from colossalai.interface import AMPModelMixin, ModelWrapper, OptimizerWrapper
from colossalai.interface.optimizer import DistributedOptim
from colossalai.nn.optimizer import CAME, DistGaloreAwamW8bit, Lamb
from colossalai.zero import LowLevelZeroOptimizer

from .dp_plugin_base import DPPluginBase
from .torch_ddp_plugin import TorchDDPCheckpointIO

__all__ = ["LowLevelZeroPlugin"]


def _convert_floating_point(x, dtype: torch.dtype = torch.float16):
    if isinstance(x, torch.Tensor) and torch.is_floating_point(x):
        return x.to(dtype)
    return x


SUPPORTED_PRECISION = ["fp16", "bf16", "fp32"]


class LowLevelZeroModel(ModelWrapper, AMPModelMixin):
    def __init__(self, module: nn.Module, precision: str) -> None:
        super().__init__(module)
        self.dtype = None
        if precision == "fp16":
            self.dtype = torch.float16
        elif precision == "bf16":
            self.dtype = torch.bfloat16
        if self.dtype is not None:
            module = module.to(self.dtype)
        module = module.to(get_accelerator().get_current_device())
        self.module = module
        self.convert_fn = None
        if self.dtype is not None:
            self.convert_fn = partial(_convert_floating_point, dtype=self.dtype)

    def forward(self, *args, **kwargs):
        if self.convert_fn is not None:
            args = tree_map(self.convert_fn, args)
            kwargs = tree_map(self.convert_fn, kwargs)
        return super().forward(*args, **kwargs)


class LowLevelZeroCheckpointIO(TorchDDPCheckpointIO):
    def save_unsharded_optimizer(self, optimizer: OptimizerWrapper, checkpoint: str, gather_dtensor: bool = False):
        """Save optimizer to checkpoint but only on master process.

        Args:
            optimizer (OptimizerWrapper): Optimizer to save state_dict
            checkpoint (str): Path to save checkpoint
            gather_dtensor (bool): Whether to gather_dtensor, not used
        """
        assert isinstance(optimizer, LowLevelZeroOptimizer), "Please boost the optimizer before saving!"
        # the `state_dict` in LowLevelZeroOptimizer has communication
        # if only the master rank collect state_dict and save,
        # the communication on each rank would not match
        state_dict = optimizer.state_dict()
        if self.coordinator.is_master():
            save_state_dict(state_dict, checkpoint, use_safetensors=False)

    def save_sharded_optimizer(
        self,
        optimizer: OptimizerWrapper,
        checkpoint: str,
        gather_dtensor: bool = False,
        prefix: str = None,
        size_per_shard: int = 1024,
    ):
        """
        Save sharded Zero-optimizer checkpoint under the given checkpointing path.
        The following files will be created under the path:
        - An index file (pytorch_optim.bin.index.json) containing a map between optimizer states and file names
        - A group file (pytorch_optim_group.bin) recording information of param_groups
        - Multiple files (pytorch_optim-000XX.bin) that store state tensors of optimizer in a sharding way

        Args:
            optimizer (OptimizerWrapper): Optimizer to save sharded state_dict
            checkpoint (str): Path to save optimizer state_dict
            gather_dtensor (bool): Whether to gather_dtensor, not used
            prefix (str): Perfix of file to save
            size_per_shard (int): Max file size of each file that store state tensors
        """
        assert isinstance(optimizer, LowLevelZeroOptimizer), "Please boost the optimizer before saving!"
        if os.path.isfile(checkpoint):
            logging.error(f"Provided path ({checkpoint}) should be a directory, not a file")
            return

        Path(checkpoint).mkdir(parents=True, exist_ok=True)

        # state_dict only provide only 'param_groups'
        state_dict = optimizer.optim.state_dict()
        # state shard would be handled by the low-level zero optimizer
        sharded_state = optimizer.state_dict_shard(max_shard_size=size_per_shard)

        # Preparing file paths and index file.
        states_name, save_index_file, param_group_file = get_optimizer_base_filenames(prefix)
        index_file = CheckpointIndexFile(checkpoint)
        index_file.append_meta_data("param_groups", param_group_file)

        # Store the information of param groups to param_group_file.
        if self.coordinator.is_master():
            group_file_path = os.path.join(checkpoint, param_group_file)
            save_param_groups(state_dict, group_file_path)

        # Save shards of optimizer states.
        total_size = 0
        for idx, shard_pair in enumerate(sharded_state):
            shard, current_size = shard_pair
            shard_file = get_shard_filename(states_name, idx)
            total_size = total_size + current_size
            for param_id in shard.keys():
                index_file.append_weight_map(str(param_id), shard_file)

            checkpoint_file_path = os.path.join(checkpoint, shard_file)
            if self.coordinator.is_master():
                save_state_dict(shard, checkpoint_file_path, use_safetensors=False)

        # Wrap up index file.
        index_file.append_meta_data("total_size", total_size)
        if self.coordinator.is_master():
            index_file.write_index_file(save_index_file)
        logging.info(
            f"The optimizer is going to be split to checkpoint shards. "
            f"You can find where each parameters has been saved in the "
            f"index located at {save_index_file}."
        )

    def load_sharded_optimizer(self, optimizer: OptimizerWrapper, index_file_path: str, prefix: str):
        """Load sharded optimizer with the given path to index file.

        Args:
            optimizer (OptimizerWrapper): Optimizer to load state_dict
            index_file_path (str): Path to the index file
            prefix (str): Not used.
        """
        assert isinstance(optimizer, LowLevelZeroOptimizer), "Please boost the optimizer before Loading!"
        optimizer = optimizer.unwrap()

        # Read checkpoint index file.
        ckpt_index_file = CheckpointIndexFile.from_file(index_file_path)

        # Load param_groups
        param_group_path = ckpt_index_file.get_param_group_filename()
        if param_group_path is None:
            raise RuntimeError(
                f"Invalid index file path {index_file_path} for an optimizer. \
                               Lacking param group file under current directory."
            )
        id_map = load_param_groups_into_optimizer(optimizer, param_group_path)

        checkpoint_files, _ = ckpt_index_file.get_checkpoint_filenames()

        for shard_file in checkpoint_files:
            state_dict = load_shard_state_dict(Path(shard_file), use_safetensors=False)
            # shard state dict
            for param_idx, state in state_dict.items():
                for k, v in state.items():
                    if isinstance(v, torch.Tensor) and k != "step":
                        padding_size = (
                            self.coordinator.world_size - v.numel() % self.coordinator.world_size
                        ) % self.coordinator.world_size
                        with torch.no_grad():
                            v = v.flatten()
                            if padding_size > 0:
                                v = torch.nn.functional.pad(v, [0, padding_size])
                            v_list = v.split(v.numel() // self.coordinator.world_size)
                            state_dict[param_idx][k] = v_list[self.coordinator.rank].detach().clone()
            load_states_into_optimizer(optimizer, state_dict, id_map)
        sharded_optimizer_loading_epilogue(optimizer)

    def load_unsharded_model(self, model: ModelWrapper, checkpoint: str, strict: bool = True):
        assert isinstance(model, LowLevelZeroModel), "Please boost the model before loading!"
        super().load_unsharded_model(model, checkpoint, strict)
        model.update_master_params()

    def load_sharded_model(
        self,
        model: ModelWrapper,
        checkpoint_index_file: Path,
        strict: bool = False,
        use_safetensors: bool = False,
        load_sub_module: bool = True,
    ):
        assert isinstance(model, LowLevelZeroModel), "Please boost the model before loading!"
        super().load_sharded_model(model, checkpoint_index_file, strict, use_safetensors, load_sub_module)
        model.update_master_params()


class LowLevelZeroPlugin(DPPluginBase):
    """
    Plugin for low level zero.

    ```python
    from colossalai.booster import Booster
    from colossalai.booster.plugin import LowLevelZeroPlugin

    model, train_dataset, optimizer, criterion = ...
    plugin = LowLevelZeroPlugin()

    train_dataloader = plugin.prepare_dataloader(train_dataset, batch_size=8)
    booster = Booster(plugin=plugin)
    model, optimizer, train_dataloader, criterion = booster.boost(model, optimizer, train_dataloader, criterion)
    ```

    Args:
        stage (int, optional): ZeRO stage. Defaults to 1.
        precision (str, optional): precision. Support 'fp16', 'bf16' and 'fp32'. Defaults to 'fp16'.
        initial_scale (float, optional): Initial scale used by DynamicGradScaler. Defaults to 2**32.
        min_scale (float, optional): Min scale used by DynamicGradScaler. Defaults to 1.
        growth_factor (float, optional): growth_factor used by DynamicGradScaler. Defaults to 2.
        backoff_factor (float, optional): backoff_factor used by DynamicGradScaler. Defaults to 0.5.
        growth_interval (float, optional): growth_interval used by DynamicGradScaler. Defaults to 1000.
        hysteresis (float, optional): hysteresis used by DynamicGradScaler. Defaults to 2.
        max_scale (int, optional): max_scale used by DynamicGradScaler. Defaults to 2**32.
        max_norm (float, optional): max_norm used for `clip_grad_norm`. You should notice that you shall not do
            clip_grad_norm by yourself when using ZeRO DDP. The ZeRO optimizer will take care of clip_grad_norm.
        norm_type (float, optional): norm_type used for `clip_grad_norm`.
        reduce_bucket_size_in_m (int, optional): grad reduce bucket size in M. Defaults to 12.
        communication_dtype (torch.dtype, optional): communication dtype. If not specified, the dtype of param will be used. Defaults to None.
        overlap_communication (bool, optional): whether to overlap communication and computation. Defaults to True.
        cpu_offload (bool, optional): whether to offload grad, master weight and optimizer state to cpu. Defaults to False.
        verbose (bool, optional): verbose mode. Debug info including grad overflow will be printed. Defaults to False.
    """

    def __init__(
        self,
        stage: int = 1,
        precision: str = "fp16",
        initial_scale: float = 2**32,
        min_scale: float = 1,
        growth_factor: float = 2,
        backoff_factor: float = 0.5,
        growth_interval: int = 1000,
        hysteresis: int = 2,
        max_scale: float = 2**32,
        max_norm: float = 0.0,
        norm_type: float = 2.0,
        reduce_bucket_size_in_m: int = 12,
        communication_dtype: Optional[torch.dtype] = None,
        overlap_communication: bool = True,
        cpu_offload: bool = False,
        master_weights: bool = True,
        verbose: bool = False,
    ) -> None:
        super().__init__()
        assert stage in (1, 2), f"LowLevelZeroPlugin only supports stage 1/2 training"
        assert precision in SUPPORTED_PRECISION, f"LowLevelZeroPlugin only supports {SUPPORTED_PRECISION} training"
        assert norm_type == 2.0, f"LowLevelZeroPlugin only supports norm_type=2.0 now"
        self.stage = stage
        self.precision = precision
        self.zero_optim_kwargs = dict(
            initial_scale=initial_scale,
            min_scale=min_scale,
            growth_factor=growth_factor,
            backoff_factor=backoff_factor,
            growth_interval=growth_interval,
            hysteresis=hysteresis,
            max_scale=max_scale,
            clip_grad_norm=max_norm,
            reduce_bucket_size=reduce_bucket_size_in_m * 1024 * 1024,
            communication_dtype=communication_dtype,
            overlap_communication=overlap_communication,
            partition_grad=(stage == 2),
            cpu_offload=cpu_offload,
            master_weights=master_weights,
        )
        self.verbose = verbose

        # set class name with stage, for better error message
        setattr(self.__class__, "__name__", f"LowLevelZeroPlugin_ZeRO-{stage}")

    def support_no_sync(self) -> bool:
        return self.stage == 1

    def control_precision(self) -> bool:
        return True

    def supported_precisions(self) -> List[str]:
        return SUPPORTED_PRECISION

    def control_device(self) -> bool:
        return True

    def supported_devices(self) -> List[str]:
        return ["cuda", "npu"]

    def configure(
        self,
        model: nn.Module,
        optimizer: Optional[Optimizer] = None,
        criterion: Optional[Callable] = None,
        dataloader: Optional[DataLoader] = None,
        lr_scheduler: Optional[LRScheduler] = None,
    ) -> Tuple[nn.Module, OptimizerWrapper, Callable, DataLoader, LRScheduler]:
        if not isinstance(model, ModelWrapper):
            model = LowLevelZeroModel(model, self.precision)

        # TODO: Support Galore + ZeRO
        zero_stage = self.zero_stage
        zero_optim_kwargs = deepcopy(self.zero_optim_kwargs)
        if isinstance(optimizer, DistGaloreAwamW8bit) and zero_stage > 0 and self.dp_size > 0:
            warnings.warn("Galore is only supported for Tensor Parallel and vanilla Data Parallel yet. Disabling ZeRO.")
            zero_optim_kwargs["partition_grad"] = False
            zero_stage = 0

        if optimizer is not None and not isinstance(optimizer, OptimizerWrapper):
            optimizer: LowLevelZeroOptimizer = LowLevelZeroOptimizer(
                optimizer, **zero_optim_kwargs, verbose=self.verbose
            )
            # inject update_master_params
            model.update_master_params = MethodType(optimizer.update_master_params, model)
            # Setup optimizers that require global states
<<<<<<< HEAD
            optim = optimizer.optim
            is_zero = self.dp_size > 1 and zero_stage > 0
            states_sharded = self.tp_size > 1 or is_zero
            if isinstance(optim, DistributedOptim):
                if isinstance(optim, DistGaloreAwamW8bit):
                    padding_map = optimizer.get_param_padding_map()
                    optim.setup_distributed(tp_group, dp_group, shard_to_param, padding_map, is_zero)
                else:
                    optim.setup_distributed(tp_group, dp_group, shard_to_param, is_zero)
            elif states_sharded and isinstance(optim, [Lamb, CAME]):
                warnings.warn(
                    "Using Tensor Parallel/ZeRO leads to wrong optimizer updates due to sharded states.\
                    Please use the distributed version of your optimizer, e.g. DistributedLamb/DistributedCAME"
                )
=======
            if isinstance(optimizer.optim, DistributedOptim):
                tp_group = None
                dp_group = torch.distributed.distributed_c10d._get_default_group()
                shard_to_param = optimizer.get_master_to_working_map()
                is_zero = True
                optimizer.optim.setup_distributed(tp_group, dp_group, shard_to_param, is_zero)
>>>>>>> 375e1b94

        return model, optimizer, criterion, dataloader, lr_scheduler

    def control_checkpoint_io(self) -> bool:
        return True

    def get_checkpoint_io(self) -> CheckpointIO:
        return LowLevelZeroCheckpointIO()

    def no_sync(self, model: nn.Module, optimizer: OptimizerWrapper) -> Iterator[None]:
        assert isinstance(optimizer, LowLevelZeroOptimizer)
        return optimizer.no_sync()<|MERGE_RESOLUTION|>--- conflicted
+++ resolved
@@ -339,7 +339,6 @@
             # inject update_master_params
             model.update_master_params = MethodType(optimizer.update_master_params, model)
             # Setup optimizers that require global states
-<<<<<<< HEAD
             optim = optimizer.optim
             is_zero = self.dp_size > 1 and zero_stage > 0
             states_sharded = self.tp_size > 1 or is_zero
@@ -354,14 +353,6 @@
                     "Using Tensor Parallel/ZeRO leads to wrong optimizer updates due to sharded states.\
                     Please use the distributed version of your optimizer, e.g. DistributedLamb/DistributedCAME"
                 )
-=======
-            if isinstance(optimizer.optim, DistributedOptim):
-                tp_group = None
-                dp_group = torch.distributed.distributed_c10d._get_default_group()
-                shard_to_param = optimizer.get_master_to_working_map()
-                is_zero = True
-                optimizer.optim.setup_distributed(tp_group, dp_group, shard_to_param, is_zero)
->>>>>>> 375e1b94
 
         return model, optimizer, criterion, dataloader, lr_scheduler
 
