import enum
import os
from contextlib import nullcontext
from functools import partial
from pathlib import Path
from types import MethodType
from typing import Callable, Dict, Iterator, List, Optional, Tuple

import torch
import torch.distributed
import torch.distributed as dist
import torch.nn as nn
from torch.distributed.distributed_c10d import _get_default_group
from torch.nn import Parameter
from torch.optim import Optimizer
from torch.optim.lr_scheduler import _LRScheduler as LRScheduler
from torch.utils._pytree import tree_map
from torch.utils.data import DataLoader

from colossalai.accelerator import get_accelerator
from colossalai.checkpoint_io import CheckpointIndexFile, CheckpointIO
from colossalai.checkpoint_io.utils import (
    get_optimizer_base_filenames,
    get_shard_filename,
    load_param_groups_into_optimizer,
    load_shard_state_dict,
    load_states_into_optimizer,
    save_param_groups,
    save_state_dict,
    sharded_optimizer_loading_epilogue,
)
from colossalai.interface import AMPModelMixin, ModelWrapper, OptimizerWrapper
from colossalai.interface.optimizer import DistributedOptim
from colossalai.logging import get_dist_logger
from colossalai.nn.optimizer import DistGaloreAwamW, cast_to_distributed
from colossalai.quantization import BnbQuantizationConfig, quantize_model
from colossalai.quantization.fp8_hook import FP8Hook
from colossalai.tensor.colo_parameter import ColoParameter
from colossalai.tensor.param_op_hook import ColoParamOpHookManager
from colossalai.zero import LowLevelZeroOptimizer
from colossalai.zero.low_level.zero_hook import ZeroOpHook, wait_all_gather_handle

from .dp_plugin_base import DPPluginBase
from .torch_ddp_plugin import TorchDDPCheckpointIO

__all__ = ["LowLevelZeroPlugin"]


def _convert_floating_point(x, dtype: torch.dtype = torch.float16):
    if isinstance(x, torch.Tensor) and torch.is_floating_point(x):
        return x.to(dtype)
    return x


SUPPORTED_PRECISION = ["fp16", "bf16", "fp32"]


class OptimizerParamCheckState(enum.Enum):
    ORIGIN_PARAM_FINDED = 0
    ORIGIN_PARAM_NOT_FIND = -1
    LORA_PARM_EXISTED = -2


class LowLevelZeroModel(ModelWrapper, AMPModelMixin):
<<<<<<< HEAD
    def __init__(
        self,
        module: nn.Module,
        precision: str,
        overlap_allgather: bool = False,
        cast_inputs: bool = True,
        use_fp8: bool = False,
    ) -> None:
=======
    def __init__(self, module: nn.Module, precision: str, overlap_allgather: bool = False) -> None:
>>>>>>> dcc44aab
        super().__init__(module)
        self.dtype = None
        if precision == "fp16":
            self.dtype = torch.float16
        elif precision == "bf16":
            self.dtype = torch.bfloat16
        if self.dtype is not None:
            module = module.to(self.dtype)
        module = module.to(get_accelerator().get_current_device())
        self.module = module
        self.convert_fn = None
<<<<<<< HEAD
        self.use_fp8 = use_fp8
=======
>>>>>>> dcc44aab
        if self.dtype is not None:
            self.convert_fn = partial(_convert_floating_point, dtype=self.dtype)
        self.overlap_allgather = overlap_allgather
        self.op_hooks = []
        if self.dtype is not None and cast_inputs:
            self.convert_fn = partial(_convert_floating_point, dtype=self.dtype)
        if overlap_allgather:
            self.op_hooks.append(ZeroOpHook())
        if use_fp8:
            self.op_hooks.append(FP8Hook())
        if overlap_allgather or use_fp8:
            for p in module.parameters():
                if p.requires_grad and type(p) is not ColoParameter:
                    p.__class__ = ColoParameter
                    p.__init__(p, requires_grad=True)

    def forward(self, *args, **kwargs):
        if self.convert_fn is not None:
            args = tree_map(self.convert_fn, args)
            kwargs = tree_map(self.convert_fn, kwargs)
        ctx = ColoParamOpHookManager.use_hooks(self.op_hook) if self.overlap_allgather else nullcontext()
        with ctx:
            return super().forward(*args, **kwargs)

    def _force_wait_all_gather(self):
        for p in self.module.parameters():
            wait_all_gather_handle(p)


class LowLevelZeroCheckpointIO(TorchDDPCheckpointIO):
    def save_unsharded_optimizer(self, optimizer: OptimizerWrapper, checkpoint: str, gather_dtensor: bool = False):
        """Save optimizer to checkpoint but only on master process.

        Args:
            optimizer (OptimizerWrapper): Optimizer to save state_dict
            checkpoint (str): Path to save checkpoint
            gather_dtensor (bool): Whether to gather_dtensor, not used
        """
        assert isinstance(optimizer, LowLevelZeroOptimizer), "Please boost the optimizer before saving!"
        # the `state_dict` in LowLevelZeroOptimizer has communication
        # if only the master rank collect state_dict and save,
        # the communication on each rank would not match
        state_dict = optimizer.state_dict()
        if self.coordinator.is_master():
            save_state_dict(state_dict, checkpoint, use_safetensors=False)

    def save_sharded_optimizer(
        self,
        optimizer: OptimizerWrapper,
        checkpoint: str,
        gather_dtensor: bool = False,
        prefix: str = None,
        size_per_shard: int = 1024,
    ):
        """
        Save sharded Zero-optimizer checkpoint under the given checkpointing path.
        The following files will be created under the path:
        - An index file (pytorch_optim.bin.index.json) containing a map between optimizer states and file names
        - A group file (pytorch_optim_group.bin) recording information of param_groups
        - Multiple files (pytorch_optim-000XX.bin) that store state tensors of optimizer in a sharding way

        Args:
            optimizer (OptimizerWrapper): Optimizer to save sharded state_dict
            checkpoint (str): Path to save optimizer state_dict
            gather_dtensor (bool): Whether to gather_dtensor, not used
            prefix (str): Perfix of file to save
            size_per_shard (int): Max file size of each file that store state tensors
        """
        assert isinstance(optimizer, LowLevelZeroOptimizer), "Please boost the optimizer before saving!"
        if os.path.isfile(checkpoint):
            self.logger.error(f"Provided path ({checkpoint}) should be a directory, not a file", ranks=[0])
            return

        Path(checkpoint).mkdir(parents=True, exist_ok=True)

        # state_dict only provide only 'param_groups'
        state_dict = optimizer.optim.state_dict()
        # state shard would be handled by the low-level zero optimizer
        sharded_state = optimizer.state_dict_shard(max_shard_size=size_per_shard)

        # Preparing file paths and index file.
        states_name, save_index_file, param_group_file = get_optimizer_base_filenames(prefix)
        index_file = CheckpointIndexFile(checkpoint)
        index_file.append_meta_data("param_groups", param_group_file)

        # Store the information of param groups to param_group_file.
        if self.coordinator.is_master():
            group_file_path = os.path.join(checkpoint, param_group_file)
            save_param_groups(state_dict, group_file_path)

        # Save shards of optimizer states.
        total_size = 0
        for idx, shard_pair in enumerate(sharded_state):
            shard, current_size = shard_pair
            shard_file = get_shard_filename(states_name, idx)
            total_size = total_size + current_size
            for param_id in shard.keys():
                index_file.append_weight_map(str(param_id), shard_file)

            checkpoint_file_path = os.path.join(checkpoint, shard_file)
            if self.coordinator.is_master():
                save_state_dict(shard, checkpoint_file_path, use_safetensors=False)

        # Wrap up index file.
        index_file.append_meta_data("total_size", total_size)
        if self.coordinator.is_master():
            index_file.write_index_file(save_index_file)
        self.logger.info(
            f"The optimizer is going to be split to checkpoint shards. "
            f"You can find where each parameters has been saved in the "
            f"index located at {save_index_file}.",
            ranks=[0],
        )

    def load_sharded_optimizer(self, optimizer: OptimizerWrapper, index_file_path: str, prefix: str):
        """Load sharded optimizer with the given path to index file.

        Args:
            optimizer (OptimizerWrapper): Optimizer to load state_dict
            index_file_path (str): Path to the index file
            prefix (str): Not used.
        """
        assert isinstance(optimizer, LowLevelZeroOptimizer), "Please boost the optimizer before Loading!"
        optimizer = optimizer.unwrap()

        # Read checkpoint index file.
        ckpt_index_file = CheckpointIndexFile.from_file(index_file_path)

        # Load param_groups
        param_group_path = ckpt_index_file.get_param_group_filename()
        if param_group_path is None:
            raise RuntimeError(
                f"Invalid index file path {index_file_path} for an optimizer. \
                               Lacking param group file under current directory."
            )
        id_map = load_param_groups_into_optimizer(optimizer, param_group_path)

        checkpoint_files, _ = ckpt_index_file.get_checkpoint_filenames()

        for shard_file in checkpoint_files:
            state_dict = load_shard_state_dict(Path(shard_file), use_safetensors=False)
            # shard state dict
            for param_idx, state in state_dict.items():
                for k, v in state.items():
                    if isinstance(v, torch.Tensor) and k != "step":
                        padding_size = (
                            self.coordinator.world_size - v.numel() % self.coordinator.world_size
                        ) % self.coordinator.world_size
                        with torch.no_grad():
                            v = v.flatten()
                            if padding_size > 0:
                                v = torch.nn.functional.pad(v, [0, padding_size])
                            v_list = v.split(v.numel() // self.coordinator.world_size)
                            state_dict[param_idx][k] = v_list[self.coordinator.rank].detach().clone()
            load_states_into_optimizer(optimizer, state_dict, id_map)
        sharded_optimizer_loading_epilogue(optimizer)

    def load_unsharded_model(self, model: ModelWrapper, checkpoint: str, strict: bool = True):
        assert isinstance(model, LowLevelZeroModel), "Please boost the model before loading!"
        model._force_wait_all_gather()
        super().load_unsharded_model(model, checkpoint, strict)
        model.update_master_params()

    def load_sharded_model(
        self,
        model: ModelWrapper,
        checkpoint_index_file: Path,
        strict: bool = False,
        use_safetensors: bool = False,
        load_sub_module: bool = True,
    ):
        assert isinstance(model, LowLevelZeroModel), "Please boost the model before loading!"
        model._force_wait_all_gather()
        super().load_sharded_model(model, checkpoint_index_file, strict, use_safetensors, load_sub_module)
        model.update_master_params()

    def save_unsharded_model(self, model: ModelWrapper, checkpoint: str, gather_dtensor: bool, use_safetensors: bool):
        assert isinstance(model, LowLevelZeroModel), "Please boost the model before loading!"
        model._force_wait_all_gather()
        return super().save_unsharded_model(model, checkpoint, gather_dtensor, use_safetensors)

    def save_sharded_model(
        self,
        model: ModelWrapper,
        checkpoint_path: str,
        gather_dtensor: bool = True,
        prefix: Optional[str] = None,
        max_shard_size: int = 1024,
        use_safetensors: bool = False,
    ):
        assert isinstance(model, LowLevelZeroModel), "Please boost the model before loading!"
        model._force_wait_all_gather()
        return super().save_sharded_model(
            model, checkpoint_path, gather_dtensor, prefix, max_shard_size, use_safetensors
        )

    def save_lora_as_pretrained(self, model, checkpoint, use_safetensors):
        if os.path.isfile(checkpoint):
            self.logger.error(f"Provided path ({checkpoint}) should be a directory, not a file", ranks=[0])
            return
        from peft import PeftModel

        assert isinstance(model, ModelWrapper), "Please boost the model before saving!"
        model._force_wait_all_gather()
        peft_model = model.unwrap()
        assert isinstance(
            peft_model, PeftModel
        ), "The model doesn't have lora adapters, please enable lora before saving."
        return peft_model.save_pretrained(checkpoint, safe_serialization=use_safetensors)


class LowLevelZeroPlugin(DPPluginBase):
    """
    Plugin for low level zero.

    ```python
    from colossalai.booster import Booster
    from colossalai.booster.plugin import LowLevelZeroPlugin

    model, train_dataset, optimizer, criterion = ...
    plugin = LowLevelZeroPlugin()

    train_dataloader = plugin.prepare_dataloader(train_dataset, batch_size=8)
    booster = Booster(plugin=plugin)
    model, optimizer, train_dataloader, criterion = booster.boost(model, optimizer, train_dataloader, criterion)
    ```

    Args:
        stage (int, optional): ZeRO stage. Defaults to 1.
        precision (str, optional): precision. Support 'fp16', 'bf16' and 'fp32'. Defaults to 'fp16'.
        initial_scale (float, optional): Initial scale used by DynamicGradScaler. Defaults to 2**32.
        min_scale (float, optional): Min scale used by DynamicGradScaler. Defaults to 1.
        growth_factor (float, optional): growth_factor used by DynamicGradScaler. Defaults to 2.
        backoff_factor (float, optional): backoff_factor used by DynamicGradScaler. Defaults to 0.5.
        growth_interval (float, optional): growth_interval used by DynamicGradScaler. Defaults to 1000.
        hysteresis (float, optional): hysteresis used by DynamicGradScaler. Defaults to 2.
        max_scale (int, optional): max_scale used by DynamicGradScaler. Defaults to 2**32.
        max_norm (float, optional): max_norm used for `clip_grad_norm`. You should notice that you shall not do
            clip_grad_norm by yourself when using ZeRO DDP. The ZeRO optimizer will take care of clip_grad_norm.
        norm_type (float, optional): norm_type used for `clip_grad_norm`.
        reduce_bucket_size_in_m (int, optional): grad reduce bucket size in M. Defaults to 12.
        communication_dtype (torch.dtype, optional): communication dtype. If not specified, the dtype of param will be used. Defaults to None.
        overlap_communication (bool, optional): whether to overlap communication and computation. Defaults to True.
        cpu_offload (bool, optional): whether to offload grad, master weight and optimizer state to cpu. Defaults to False.
        verbose (bool, optional): verbose mode. Debug info including grad overflow will be printed. Defaults to False.
    """

    def __init__(
        self,
        stage: int = 1,
        precision: str = "fp16",
        initial_scale: float = 2**32,
        min_scale: float = 1,
        growth_factor: float = 2,
        backoff_factor: float = 0.5,
        growth_interval: int = 1000,
        hysteresis: int = 2,
        max_scale: float = 2**32,
        max_norm: float = 0.0,
        norm_type: float = 2.0,
        reduce_bucket_size_in_m: int = 12,
        communication_dtype: Optional[torch.dtype] = None,
        overlap_communication: bool = True,
        overlap_allgather: bool = False,
        cpu_offload: bool = False,
        master_weights: bool = True,
        verbose: bool = False,
<<<<<<< HEAD
        cast_inputs: bool = True,
        fp8_communication: bool = False,
        use_fp8: bool = False,
=======
>>>>>>> dcc44aab
    ) -> None:
        super().__init__()
        assert stage in (1, 2), f"LowLevelZeroPlugin only supports stage 1/2 training"
        assert precision in SUPPORTED_PRECISION, f"LowLevelZeroPlugin only supports {SUPPORTED_PRECISION} training"
        assert norm_type == 2.0, f"LowLevelZeroPlugin only supports norm_type=2.0 now"
        self.stage = stage
        self.precision = precision
        self.zero_optim_kwargs = dict(
            initial_scale=initial_scale,
            min_scale=min_scale,
            growth_factor=growth_factor,
            backoff_factor=backoff_factor,
            growth_interval=growth_interval,
            hysteresis=hysteresis,
            max_scale=max_scale,
            clip_grad_norm=max_norm,
            reduce_bucket_size=reduce_bucket_size_in_m * 1024 * 1024,
            communication_dtype=communication_dtype,
            overlap_communication=overlap_communication,
            partition_grad=(stage == 2),
            cpu_offload=cpu_offload,
            master_weights=master_weights,
            overlap_allgather=overlap_allgather,
            fp8_communication=fp8_communication,
        )
        self.lora_enabled = False
        self.verbose = verbose
<<<<<<< HEAD
        self.use_fp8 = use_fp8
        self.cast_inputs = cast_inputs

=======
        self.logger = get_dist_logger()
>>>>>>> dcc44aab
        # set class name with stage, for better error message
        setattr(self.__class__, "__name__", f"LowLevelZeroPlugin_ZeRO-{stage}")

    def support_no_sync(self) -> bool:
        return self.stage == 1

    def support_lora(self) -> bool:
        return False

    def control_precision(self) -> bool:
        return True

    def supported_precisions(self) -> List[str]:
        return SUPPORTED_PRECISION

    def control_device(self) -> bool:
        return True

    def supported_devices(self) -> List[str]:
        return ["cuda", "npu"]

    def support_lora(self) -> bool:
        return True

    def enable_lora(
        self,
        model: nn.Module,
        pretrained_dir: Optional[str] = None,
        lora_config: Optional[Dict] = None,
        bnb_quantization_config: Optional[BnbQuantizationConfig] = None,
    ) -> nn.Module:
        from peft import PeftModel, get_peft_model

        assert not isinstance(model, LowLevelZeroModel), "Lora should be enabled before boosting the model."
        self.lora_enabled = True
        self.logger.warning("You have enabled LoRa training. Please check the hyperparameters such as lr", ranks=[0])

        if bnb_quantization_config is not None:
            model = quantize_model(model, bnb_quantization_config)

        if pretrained_dir is None:
            peft_model = get_peft_model(model, lora_config)
        else:
            peft_model = PeftModel.from_pretrained(model, pretrained_dir, is_trainable=True)
        return peft_model

    def get_param_group_id(self, optimizer: Optimizer, origin_param: Parameter):
        origin_param_id = id(origin_param)
        for group_id, param_group in enumerate(optimizer.param_groups):
            for p in param_group["params"]:
                if id(p) == origin_param_id:
                    return group_id
        return -1

    def get_param_group_id(self, optimizer: Optimizer, origin_param: Parameter, lora_param: Parameter):
        origin_param_id = id(origin_param)
        lora_param_id = id(lora_param)
        target_group_id = None
        for group_id, param_group in enumerate(optimizer.param_groups):
            for p in param_group["params"]:
                if id(p) == lora_param_id:
                    # check if the lora parameter exists.
                    return target_group_id, OptimizerParamCheckState.LORA_PARM_EXISTED
                if id(p) == origin_param_id:
                    target_group_id = group_id
        if target_group_id is not None:
            return target_group_id, OptimizerParamCheckState.ORIGIN_PARAM_FINDED
        else:
            return target_group_id, OptimizerParamCheckState.ORIGIN_PARAM_NOT_FIND

    def add_lora_params_to_optimizer(self, model, optimizer):
        """add lora parameters to optimizer"""
        name2param = {}
        for name, param in model.named_parameters():
            name2param[name] = param

        for name, param in name2param.items():
            if "lora_A" in name or "lora_B" in name:
                origin_key = name.replace("lora_A.", "")
                origin_key = origin_key.replace("lora_B.", "")
                origin_key = origin_key.replace(f"{model.active_adapter}", "base_layer")
                origin_param = name2param[origin_key]
                group_id, check_state = self.get_param_group_id(optimizer, origin_param, param)
                if check_state == OptimizerParamCheckState.ORIGIN_PARAM_NOT_FIND:
                    self.logger.warning(
                        f"Origin parameter {origin_key} related to {name} doesn't exist in optimizer param_groups.",
                        ranks=[0],
                    )
                elif (
                    check_state == OptimizerParamCheckState.ORIGIN_PARAM_FINDED
                    and group_id is not None
                    and group_id >= 0
                ):
                    optimizer.param_groups[group_id]["params"].append(param)

    def configure(
        self,
        model: nn.Module,
        optimizer: Optional[Optimizer] = None,
        criterion: Optional[Callable] = None,
        dataloader: Optional[DataLoader] = None,
        lr_scheduler: Optional[LRScheduler] = None,
    ) -> Tuple[nn.Module, OptimizerWrapper, Callable, DataLoader, LRScheduler]:
        if self.lora_enabled:
            from peft import PeftModel

            assert isinstance(
                model, PeftModel
            ), "The model should have been wrapped as a PeftModel when self.lora_enabled is True"
            if optimizer is not None:
                self.add_lora_params_to_optimizer(model, optimizer)

        if not isinstance(model, ModelWrapper):
            model = LowLevelZeroModel(
<<<<<<< HEAD
                model,
                self.precision,
                overlap_allgather=self.zero_optim_kwargs["overlap_allgather"],
                cast_inputs=self.cast_inputs,
                use_fp8=self.use_fp8,
=======
                model, self.precision, overlap_allgather=self.zero_optim_kwargs["overlap_allgather"]
>>>>>>> dcc44aab
            )

        # TODO: Support Galore + ZeRO
        zero_stage = self.stage
        zero_optim_kwargs = {**self.zero_optim_kwargs}
        dp_size = dist.get_world_size()

        # Replace with the distributed implementation if exists
        optimizer = cast_to_distributed(optimizer)

        if isinstance(optimizer, DistGaloreAwamW) and zero_stage > 0 and dp_size > 0:
            self.logger.warning(
                "Galore is only supported for Tensor Parallel and vanilla Data Parallel yet. Disabling ZeRO.",
                ranks=[0],
            )
            zero_optim_kwargs["partition_grad"] = False
            zero_stage = 0

        if optimizer is not None and not isinstance(optimizer, OptimizerWrapper):
            optimizer: LowLevelZeroOptimizer = LowLevelZeroOptimizer(
                optimizer, **zero_optim_kwargs, verbose=self.verbose
            )
            # inject update_master_params
            model.update_master_params = MethodType(optimizer.update_master_params, model)

            # Setup optimizers that require global states
            optim = optimizer.optim
            is_zero = dp_size > 1 and zero_stage > 0
            dp_group = _get_default_group()  # Use the whole world
            if isinstance(optim, DistributedOptim):
                shard_to_param = optimizer.get_master_to_working_map()
                padding_map = optimizer.get_param_padding_map()
                optim.setup_distributed(None, dp_group, shard_to_param, padding_map, is_zero)

        return model, optimizer, criterion, dataloader, lr_scheduler

    def control_checkpoint_io(self) -> bool:
        return True

    def get_checkpoint_io(self) -> CheckpointIO:
        return LowLevelZeroCheckpointIO()

    def no_sync(self, model: nn.Module, optimizer: OptimizerWrapper) -> Iterator[None]:
        assert isinstance(optimizer, LowLevelZeroOptimizer)
        return optimizer.no_sync()<|MERGE_RESOLUTION|>--- conflicted
+++ resolved
@@ -62,18 +62,9 @@
 
 
 class LowLevelZeroModel(ModelWrapper, AMPModelMixin):
-<<<<<<< HEAD
     def __init__(
-        self,
-        module: nn.Module,
-        precision: str,
-        overlap_allgather: bool = False,
-        cast_inputs: bool = True,
-        use_fp8: bool = False,
+        self, module: nn.Module, precision: str, overlap_allgather: bool = False, use_fp8: bool = False
     ) -> None:
-=======
-    def __init__(self, module: nn.Module, precision: str, overlap_allgather: bool = False) -> None:
->>>>>>> dcc44aab
         super().__init__(module)
         self.dtype = None
         if precision == "fp16":
@@ -85,16 +76,11 @@
         module = module.to(get_accelerator().get_current_device())
         self.module = module
         self.convert_fn = None
-<<<<<<< HEAD
         self.use_fp8 = use_fp8
-=======
->>>>>>> dcc44aab
         if self.dtype is not None:
             self.convert_fn = partial(_convert_floating_point, dtype=self.dtype)
         self.overlap_allgather = overlap_allgather
         self.op_hooks = []
-        if self.dtype is not None and cast_inputs:
-            self.convert_fn = partial(_convert_floating_point, dtype=self.dtype)
         if overlap_allgather:
             self.op_hooks.append(ZeroOpHook())
         if use_fp8:
@@ -356,12 +342,8 @@
         cpu_offload: bool = False,
         master_weights: bool = True,
         verbose: bool = False,
-<<<<<<< HEAD
-        cast_inputs: bool = True,
         fp8_communication: bool = False,
         use_fp8: bool = False,
-=======
->>>>>>> dcc44aab
     ) -> None:
         super().__init__()
         assert stage in (1, 2), f"LowLevelZeroPlugin only supports stage 1/2 training"
@@ -389,13 +371,8 @@
         )
         self.lora_enabled = False
         self.verbose = verbose
-<<<<<<< HEAD
+        self.logger = get_dist_logger()
         self.use_fp8 = use_fp8
-        self.cast_inputs = cast_inputs
-
-=======
-        self.logger = get_dist_logger()
->>>>>>> dcc44aab
         # set class name with stage, for better error message
         setattr(self.__class__, "__name__", f"LowLevelZeroPlugin_ZeRO-{stage}")
 
@@ -510,15 +487,10 @@
 
         if not isinstance(model, ModelWrapper):
             model = LowLevelZeroModel(
-<<<<<<< HEAD
                 model,
                 self.precision,
                 overlap_allgather=self.zero_optim_kwargs["overlap_allgather"],
-                cast_inputs=self.cast_inputs,
                 use_fp8=self.use_fp8,
-=======
-                model, self.precision, overlap_allgather=self.zero_optim_kwargs["overlap_allgather"]
->>>>>>> dcc44aab
             )
 
         # TODO: Support Galore + ZeRO
