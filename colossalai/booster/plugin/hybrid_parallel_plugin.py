import ctypes
import random
from contextlib import contextmanager
from functools import partial
from types import MethodType
from typing import Any, Callable, Iterator, List, Optional, OrderedDict, Tuple, Union

import numpy as np
import torch
import torch.distributed as dist
from torch import Tensor, inf
from torch.distributed import ProcessGroup, get_world_size
from torch.nn import Module, SyncBatchNorm
from torch.nn.parallel import DistributedDataParallel as DDP
from torch.optim import Optimizer
from torch.optim.lr_scheduler import _LRScheduler as LRScheduler
from torch.utils._pytree import tree_map
from torch.utils.data import DataLoader
from torch.utils.data.distributed import DistributedSampler

from colossalai.accelerator import get_accelerator
from colossalai.amp.naive_amp.mixed_precision_optimizer import MixedPrecisionOptimizer
from colossalai.checkpoint_io import CheckpointIO, HybridParallelCheckpointIO
from colossalai.cluster import ProcessGroupMesh
from colossalai.interface import AMPModelMixin, ModelWrapper, OptimizerWrapper
from colossalai.pipeline.schedule import InterleavedSchedule, OneForwardOneBackwardSchedule
from colossalai.pipeline.stage_manager import PipelineStageManager
from colossalai.shardformer import ShardConfig, ShardFormer
from colossalai.shardformer.layer.utils import SeqParallelUtils
from colossalai.shardformer.policies.base_policy import Policy
from colossalai.tensor.d_tensor.api import is_distributed_tensor
<<<<<<< HEAD
=======
from colossalai.utils.device import get_current_device
>>>>>>> 5d9a0ae7
from colossalai.zero.low_level import LowLevelZeroOptimizer

from .pp_plugin_base import PipelinePluginBase

DP_AXIS, PP_AXIS, TP_AXIS = 0, 1, 2


def _convert_floating_point(x, dtype: torch.dtype = torch.float16):
    if isinstance(x, torch.Tensor) and torch.is_floating_point(x):
        return x.to(dtype)
    return x


class HybridParallelModule(ModelWrapper, AMPModelMixin):
    def __init__(
        self,
        module: Module,
        precision: str,
        shard_config: ShardConfig,
        dp_group: ProcessGroup,
        tp_group: ProcessGroup,
        use_ddp: bool,
        ddp_config: dict,
        custom_policy: Policy,
    ) -> None:
        self.stage_manager = shard_config.pipeline_stage_manager
        self.shard_config = shard_config
        self.dp_group = dp_group
        self.tp_group = tp_group
        self.use_dpp = use_ddp
        self.require_grad_sync = True

        shardformer = ShardFormer(shard_config)
        if custom_policy is not None:
            assert isinstance(custom_policy, object)
        module, self.shared_params = shardformer.optimize(module, policy=custom_policy)

        # setting process groups for shared parameters
        self.shared_param_process_groups = []
        for shared_param in self.shared_params:
            if len(shared_param) > 0:
                self.shared_param_process_groups.append(
                    self.stage_manager.init_process_group_by_stages(list(shared_param.keys()))
                )

        # setting mixed_precision
        self.mixed_precision = None
        if precision == "fp16":
            self.mixed_precision = torch.float16
        elif precision == "bf16":
            self.mixed_precision = torch.bfloat16
        if self.mixed_precision is not None:
            module = module.to(self.mixed_precision)
        module = module.to(get_accelerator().get_current_device())

        # setting input type cast when using mixed precision
        self.convert_fn = None
        if self.mixed_precision is not None:
            self.convert_fn = partial(_convert_floating_point, dtype=self.mixed_precision)

        # setting ddp configs
        if use_ddp:
            # convert model to sync bn
            module = SyncBatchNorm.convert_sync_batchnorm(module, dp_group)
            # wrap the model with PyTorch DDP
            module = DDP(module, process_group=dp_group, **ddp_config)

        super().__init__(module)

    def sync_shared_params(self):
        for shared_param, group in zip(self.shared_params, self.shared_param_process_groups):
            if self.stage_manager.stage in shared_param:
                param = shared_param[self.stage_manager.stage]
                dist.all_reduce(param.grad, group=group)
            dist.barrier()

    @contextmanager
    def no_sync(self):
        r"""
        A context manager to disable automatic gradient synchronization (all-reduce) and allow manual synchronization
        when 'no_sync' is active. Alternatively, synchronization will occur in the first forward-backward pass
        when exiting the context.
        """

        # Store the current value of 'require_grad_sync' to restore it later.
        old_require_grad_sync = self.require_grad_sync
        # Disable automatic gradient synchronization.
        self.require_grad_sync = False
        try:
            if self.use_dpp:
                # If using data parallel processing (use_dpp), disable synchronization too.
                with self.module.no_sync():
                    yield
            else:
                yield
        finally:
            # Restore the original value of 'require_grad_sync'.
            self.require_grad_sync = old_require_grad_sync

    def sync_dp_grads(self):
        r"""
        Synchronize gradients across data parallelism (DP) if the DP group size is greater than 1.
        This function performs an all-reduce operation to combine gradients from different devices in the DP group.

        Args:
            None

        Returns:
            None
        """

        # Check if the DP group size is 1, meaning no synchronization is needed.
        if self.dp_group.size() == 1:
            return

        # Iterate through the model's parameters and perform gradient synchronization.
        for p in self.module.parameters():
            if p.grad is not None:
                # Perform all-reduce to combine gradients from different devices.
                dist.all_reduce(p.grad, group=self.dp_group)
                # Normalize the gradient by dividing it by the DP group size.
                p.grad.div_(self.dp_group.size())

    def sync_sp_grads(self, grads: Optional[List[torch.Tensor]] = None):
        r"""
        Synchronize gradients that are partially derived within sequence parallelism
        if sequence parallelism is enabled. Gradients can be provided explicitly or extracted
        from the module.

        Args:
            grads (Optional[List[torch.Tensor]]): A list of gradient tensors to synchronize. If not
                provided, gradients will be extracted from the model.

        Returns:
            None
        """
        if self.tp_group.size() > 1 and self.shard_config.enable_sequence_parallelism:
            if grads is not None:
                # Synchronize provided gradient tensors across the tensor parallelism group.
                SeqParallelUtils.allreduce_partial_data_grad(tp_group=self.tp_group, grads=grads)
            else:
                # Synchronize gradients from the model across the tensor parallelism group.
                SeqParallelUtils.allreduce_partial_data_grad(tp_group=self.tp_group, model=self.module)

    def forward(self, *args, **kwargs):
        if self.convert_fn is not None:
            args = tree_map(self.convert_fn, args)
            kwargs = tree_map(self.convert_fn, kwargs)
        return super().forward(*args, **kwargs)

    def unwrap(self):
        module = super().unwrap()
        if isinstance(module, DDP):
            module = module.module
        return module


def get_param_info(optim: Optimizer):
    # Get a backup of necessary information of parameters for future use, which includes:
    # 1. A complete param_group, with params in the form of param_id
    # 2. A mapping from param address (obtained using id(param)) to integer param_id
    # 3. A mapping from integer param_id to param address.
    # 4. A mapping from param_address (obtained using id(param)) to the original shape of parameter before sharding.
    # When Zero is used, the params here are fp16/bf16 model params rather than fp32 master params in optimizer.

    if optim is None:
        return {}
    param_info = {"param_groups": [], "param2id": {}, "id2param": {}, "param2shape": {}}
    start_index = 0
    for group in optim.param_groups:
        packed_group = {k: v for k, v in group.items() if k != "params"}
        packed_group["params"] = []

        for param_id, param in enumerate(group["params"], start_index):
            original_shape = param.shape if isinstance(param, torch.Tensor) else None
            packed_group["params"].append(param_id)
            param_info["param2id"][id(param)] = param_id
            param_info["id2param"][param_id] = id(param)
            param_info["param2shape"][id(param)] = original_shape

        param_info["param_groups"].append(packed_group)
        start_index += len(group["params"])

    return param_info


def init_pipeline_optimizer(optim: Optimizer, model: Module):
    model_params = set(model.parameters())
    new_param_groups = []
    for group in optim.param_groups:
        params = [p for p in group["params"] if p in model_params]
        new_param_groups.append({**group, "params": params})
    optim.__setstate__({"param_groups": new_param_groups})


class HybridParallelNaiveOptimizer(OptimizerWrapper):
    def __init__(
        self,
        optim: Optimizer,
        model: HybridParallelModule,
        use_pipeline: bool,
        param_info: OrderedDict,
        max_norm: float = 0,
        tp_process_group: Optional[ProcessGroup] = None,  # if using tp
        pp_process_group: Optional[ProcessGroup] = None,  # if using pp
    ):
        self.param_info = param_info
        if use_pipeline:
            init_pipeline_optimizer(optim, model)
        self.model = model
        self.stage_manager = model.stage_manager
        self.shared_params = model.shared_params
        self.max_norm = max_norm
        self.tp_pg = tp_process_group
        self.pp_pg = pp_process_group
        self.tp_size = get_world_size(self.tp_pg) if self.tp_pg is not None else 1
        self.pp_size = get_world_size(self.pp_pg) if self.pp_pg is not None else 1
        super().__init__(optim)

    def backward(self, loss: Tensor, *args, **kwargs):
        r"""
        Backpropagate gradients through the model and optionally synchronize sequence parallelism gradients.

        This method performs backward pass for gradient computation. If sequence parallelism is enabled
        and gradient synchronization is required, it will synchronize gradients that are partially derived
        within sequence parallelism across tp parallelism groups.

        Args:
            loss (Tensor): The loss tensor to compute gradients with respect to.
            *args: Additional positional arguments to be passed to the superclass backward method.
            **kwargs: Additional keyword arguments to be passed to the superclass backward method.

        Returns:
            None
        """

        # Call the superclass backward method to compute gradients.
        super().backward(loss, *args, **kwargs)

        if self.model.require_grad_sync:
            # If gradient synchronization is required, sync sequence parallelism gradients.
            self.model.sync_sp_grads()
        else:
            # If gradient synchronization is is not required, return.
            return

    def backward_by_grad(self, tensor: Tensor, grad: Tensor):
        """
        Backpropagate gradients through the model using a precomputed gradient and optionally synchronize sequence parallelism gradients.

        This method performs a backward pass for gradient computation using a precomputed gradient tensor.
        If sequence parallelism is enabled and gradient synchronization is required, it will synchronize
        gradients that are partially derived within sequence parallelism across tp parallelism groups.

        Args:
            tensor (Tensor): The input tensor for which gradients are computed.
            grad (Tensor): The precomputed gradient tensor to compute gradients with respect to the input tensor.

        Returns:
            None
        """

        # Call the superclass backward method to compute gradients.
        super().backward_by_grad(tensor, grad)

        if self.model.require_grad_sync:
            # If gradient synchronization is required, sync sequence parallelism gradients.
            self.model.sync_sp_grads()
        else:
            # If gradient synchronization is is not required, return.
            return

    def step(self, *args, **kwargs):
        r"""
        Perform an optimization step.

        Args:
            *args: Variable-length positional arguments to be passed to the optimizer's step function.
            **kwargs: Keyword arguments to be passed to the optimizer's step function.
        """

        if self.max_norm > 0:
            # Compute the total gradient norm.
            param_gradient_pairs = [
                (p, p.grad) for group in self.optim.param_groups for p in group["params"] if p.grad is not None
            ]
            total_norm = self._compute_grad_norm(param_gradient_pairs)

            # Clip the gradients to prevent exploding gradients.
            self._clip_grad_norm(total_norm)

        # Perform the optimization step using the underlying optimizer.
        self.optim.step(*args, **kwargs)

    def _compute_grad_norm(self, param_gradient_pairs: List[Tuple[Tensor]], norm_type: int = 2) -> int:
        r"""
        Compute and return the gradient norm for gradient clipping.

        Args:
            param_gradient_pairs (List[Tuple[Tensor]]): List of (parameter, gradient) pairs; gradients are used for norm calculation.
            norm_type (int, optional): Type of the norm used (e.g., 2 for L2 norm). Defaults to 2.

        Returns:
            float: The total norm of the given gradients.
        """

        if len(param_gradient_pairs) == 0:
            return 0.0

        norm_type = float(norm_type)

        # gradients used for norm calculation.
        gradients = [grad for param, grad in param_gradient_pairs]

        if norm_type == inf:
            total_norm = max(grad.data.abs().max() for grad in gradients)
            total_norm_cuda = torch.tensor(
                [float(total_norm)], device=get_accelerator().get_current_device(), dtype=torch.float32
            )
            if self.tp_size > 1:
                dist.all_reduce(tensor=total_norm_cuda, op=dist.ReduceOp.MAX, group=self.tp_pg)
            if self.pp_size > 1:
                dist.all_reduce(tensor=total_norm_cuda, op=dist.ReduceOp.MAX, group=self.pp_pg)
            total_norm = total_norm_cuda.item()
        else:
            # gradients used for norm calculation.
            gradients = [grad for param, grad in param_gradient_pairs]
            # grad_to_param_mapping is used to check which gradients are not distributed across devices of the 'tp_group'.
            grad_to_param_mapping = {id(grad): param for param, grad in param_gradient_pairs}

            total_norm_exponentiated = 0.0
            for grad in gradients:
                grad_norm_exponentiated = grad.data.double().norm(norm_type) ** norm_type

                # If 'tp_size' is greater than 1 and the parameter for the gradient is not a distributed tensor,
                # it indicates that the parameter is not distributed across devices of the 'tp_group'.
                # Consequently, there is no need to perform an 'all_reduce' operation for 'grad_norm'.
                # However, we still perform the 'all_reduce' operation for the sake of good coding practices.
                # To ensure mathematical equivalence, we divide the 'grad_norm' by 'tp_size.'
                if self.tp_size > 1:
                    param_for_grad = grad_to_param_mapping[id(grad)]
                    if not is_distributed_tensor(param_for_grad):
                        grad_norm_exponentiated /= self.tp_size

                # If 'pp_size' is greater than 1 and the gradient belongs to shared parameters,
                # it means that this parameter is used in two different pipeline stages.
                # To avoid redundant norm calculations, we divide the exponent of this norm by
                # the number of shared stages.
                if self.pp_size > 1:
                    for shared_param in self.shared_params:
                        if self.stage_manager.stage in shared_param:
                            stage_shared_param = shared_param[self.stage_manager.stage]
                            if grad is stage_shared_param.grad:
                                grad_norm_exponentiated /= len(shared_param)

                total_norm_exponentiated += grad_norm_exponentiated

            total_norm_exponentiated_cuda = torch.tensor(
<<<<<<< HEAD
                [float(total_norm_exponentiated)], device=get_accelerator().get_current_device(), dtype=torch.float32
=======
                [float(total_norm_exponentiated)], device=get_current_device(), dtype=torch.float32
>>>>>>> 5d9a0ae7
            )
            if self.tp_size > 1:
                # compute norm in tp process group
                dist.all_reduce(tensor=total_norm_exponentiated_cuda, op=dist.ReduceOp.SUM, group=self.tp_pg)
            if self.pp_size > 1:
                # compute norm in pp process group
                dist.all_reduce(tensor=total_norm_exponentiated_cuda, op=dist.ReduceOp.SUM, group=self.pp_pg)

            # compute the total_norm
            total_norm = total_norm_exponentiated_cuda.item() ** (1.0 / norm_type)

        return total_norm

    def _clip_grad_norm(self, total_norm: float) -> None:
        r"""
        Clips the gradients of the model's parameters to prevent exploding gradients.

        Args:
            total_norm (float): The computed total gradient norm.

        Returns:
            None
        """
        clip_coef = torch.tensor(self.max_norm / (total_norm + 1e-6))
        clip_coef_clamped = torch.clamp(clip_coef, max=1.0)

        for group in self.optim.param_groups:
            for p in group["params"]:
                if p.grad is None:
                    continue
                p.grad.data.mul_(clip_coef_clamped)

    def update_master_params(self, model: Module):
        pass

    def get_working_to_master_map(self):
        return None

    def get_master_to_working_map(self):
        return None


class HybridParallelAMPOptimizer(MixedPrecisionOptimizer):
    def __init__(
        self,
        optim: Optimizer,
        model: HybridParallelModule,
        use_pipeline: bool,
        param_info: OrderedDict,
        precision: str = "fp16",
        initial_scale: float = 2**16,
        min_scale: float = 1,
        growth_factor: float = 2,
        backoff_factor: float = 0.5,
        growth_interval: int = 1000,
        hysteresis: int = 2,
        max_scale: float = 2**32,
        max_norm: float = 0,
        tp_process_group: Optional[ProcessGroup] = None,  # if using tp
        pp_process_group: Optional[ProcessGroup] = None,  # if using pp
    ):
        self.model = model
        self.param_info = param_info
        self.stage_manager = model.stage_manager
        self.shared_params = model.shared_params
        self.tp_pg = tp_process_group
        self.pp_pg = pp_process_group
        self.tp_size = get_world_size(self.tp_pg) if self.tp_pg is not None else 1
        self.pp_size = get_world_size(self.pp_pg) if self.pp_pg is not None else 1
        if use_pipeline:
            init_pipeline_optimizer(optim, model)
        super().__init__(
            optim,
            precision=precision,
            initial_scale=initial_scale,
            min_scale=min_scale,
            growth_factor=growth_factor,
            backoff_factor=backoff_factor,
            growth_interval=growth_interval,
            hysteresis=hysteresis,
            max_scale=max_scale,
            max_norm=max_norm,
        )

    def backward(self, loss: Tensor, *args, **kwargs):
        r"""
        Backpropagate gradients through the model and optionally synchronize sequence parallelism gradients.

        This method performs backward pass for gradient computation. If sequence parallelism is enabled
        and gradient synchronization is required, it will synchronize gradients that are partially derived
        within sequence parallelism across tp parallelism groups.

        Args:
            loss (Tensor): The loss tensor to compute gradients with respect to.
            *args: Additional positional arguments to be passed to the superclass backward method.
            **kwargs: Additional keyword arguments to be passed to the superclass backward method.

        Returns:
            None
        """
        # Call the superclass backward method to compute gradients.
        super().backward(loss, *args, **kwargs)

        if self.model.require_grad_sync:
            # If gradient synchronization is required, sync sequence parallelism gradients.
            self.model.sync_sp_grads()
        else:
            # If gradient synchronization is is not required, return.
            return

    def backward_by_grad(self, tensor: Tensor, grad: Tensor):
        """
        Backpropagate gradients through the model using a precomputed gradient and optionally synchronize sequence parallelism gradients.

        This method performs a backward pass for gradient computation using a precomputed gradient tensor.
        If sequence parallelism is enabled and gradient synchronization is required, it will synchronize
        gradients that are partially derived within sequence parallelism across tp parallelism groups.

        Args:
            tensor (Tensor): The input tensor for which gradients are computed.
            grad (Tensor): The precomputed gradient tensor to compute gradients with respect to the input tensor.

        Returns:
            None
        """
        # Call the superclass backward method to compute gradients.
        super().backward_by_grad(tensor, grad)

        if self.model.require_grad_sync:
            # If gradient synchronization is required, sync sequence parallelism gradients.
            self.model.sync_sp_grads()
        else:
            # If gradient synchronization is is not required, return.
            return

    def _compute_grad_norm(self, param_gradient_pairs: List[Tuple[Tensor]], norm_type: int = 2) -> int:
        r"""
        Compute and return the gradient norm for gradient clipping.

        Args:
            param_gradient_pairs (List[Tuple[Tensor]]): List of (parameter, gradient) pairs; gradients are used for norm calculation.
            norm_type (int, optional): Type of the norm used (e.g., 2 for L2 norm). Defaults to 2.

        Returns:
            float: The total norm of the given gradients.
        """
        if len(param_gradient_pairs) == 0:
            return 0.0

        norm_type = float(norm_type)

        if norm_type == inf:
            # The parent class calculates the norm of 'dp' gradients,
            # so we need to calculate the norm of 'tp' and 'pp' gradients.
            total_norm = super()._compute_grad_norm(param_gradient_pairs, norm_type)

            total_norm_cuda = torch.tensor(
                [float(total_norm)], device=get_accelerator().get_current_device(), dtype=torch.float32
            )

            if self.tp_size > 1:
                dist.all_reduce(tensor=total_norm_cuda, op=dist.ReduceOp.MAX, group=self.tp_pg)
            if self.pp_size > 1:
                dist.all_reduce(tensor=total_norm_cuda, op=dist.ReduceOp.MAX, group=self.pp_pg)

            total_norm = total_norm_cuda.item()

        else:
            # gradients used for norm calculation.
            gradients = [grad for param, grad in param_gradient_pairs]
            # grad_to_param_mapping is used to check which gradients are not distributed in tensor parallelism.
            grad_to_param_mapping = {id(grad): param for param, grad in param_gradient_pairs}

            total_norm_exponentiated = 0.0
            for grad in gradients:
                grad_norm_exponentiated = grad.data.double().norm(norm_type) ** norm_type

                # If 'tp_size' is greater than 1 and the parameter for the gradient is not a distributed tensor,
                # it indicates that the parameter is not distributed across devices of the 'tp_group'.
                # Consequently, there is no need to perform an 'all_reduce' operation for 'grad_norm'.
                # However, we still perform the 'all_reduce' operation for the sake of good coding practices.
                # To ensure mathematical equivalence, we divide the 'grad_norm' by 'tp_size.'
                if self.tp_size > 1:
                    param_for_grad = grad_to_param_mapping[id(grad)]
                    if not is_distributed_tensor(param_for_grad):
                        grad_norm_exponentiated /= self.tp_size

                # If 'pp_size' is greater than 1 and the gradient belongs to shared parameters,
                # it means that this parameter is used in two different pipeline stages.
                # To avoid redundant norm calculations, we divide the exponent of this norm by
                # the number of shared stages.
                if self.pp_size > 1:
                    for shared_param in self.shared_params:
                        if self.stage_manager.stage in shared_param:
                            stage_working_shared_param = shared_param[self.stage_manager.stage]
                            stage_master_shared_param = self.working_to_master_map[stage_working_shared_param]
                            if grad is stage_master_shared_param.grad:
                                grad_norm_exponentiated /= len(shared_param)

                total_norm_exponentiated += grad_norm_exponentiated

            total_norm_exponentiated_cuda = torch.tensor(
<<<<<<< HEAD
                [float(total_norm_exponentiated)], device=get_accelerator().get_current_device(), dtype=torch.float32
=======
                [float(total_norm_exponentiated)], device=get_current_device(), dtype=torch.float32
>>>>>>> 5d9a0ae7
            )
            if self.tp_size > 1:
                # compute norm in tp process group
                dist.all_reduce(tensor=total_norm_exponentiated_cuda, op=dist.ReduceOp.SUM, group=self.tp_pg)
            if self.pp_size > 1:
                # compute norm in pp process group
                dist.all_reduce(tensor=total_norm_exponentiated_cuda, op=dist.ReduceOp.SUM, group=self.pp_pg)

            # compute the total_norm
            total_norm = total_norm_exponentiated_cuda.item() ** (1.0 / norm_type)

        return total_norm


class HybridParallelZeroOptimizer(LowLevelZeroOptimizer):
    def __init__(
        self,
        optimizer: Optimizer,
        model: HybridParallelModule,
        use_pipeline: bool,
        param_info: OrderedDict,
        initial_scale: int = 2**16,  # grad scaler config
        min_scale: int = 1,
        growth_factor: float = 2.0,
        backoff_factor: float = 0.5,
        growth_interval: int = 2000,
        hysteresis: int = 2,
        max_scale: int = 2**24,
        clip_grad_norm: float = 0.0,  # grad clipping
        verbose: bool = False,
        reduce_bucket_size: int = 1024 * 1024,  # communication
        communication_dtype: Optional[torch.dtype] = None,
        overlap_communication: bool = True,
        partition_grad: bool = False,  # stage 2 flag
        cpu_offload: bool = False,  # cpu offload
        dp_process_group: Optional[ProcessGroup] = None,  # the dp pg for comm
        tp_process_group: Optional[ProcessGroup] = None,  # if using tp
        pp_process_group: Optional[ProcessGroup] = None,  # if using pp
        forced_dtype: Optional[torch.dtype] = None,
    ):
        self.model = model
        self.param_info = param_info
        self.stage_manager = model.stage_manager
        self.shared_params = model.shared_params
        self.dp_pg = dp_process_group
        self.tp_pg = tp_process_group
        self.pp_pg = pp_process_group
        if use_pipeline:
            init_pipeline_optimizer(optimizer, model)
        super().__init__(
            optimizer=optimizer,
            initial_scale=initial_scale,
            min_scale=min_scale,
            growth_factor=growth_factor,
            backoff_factor=backoff_factor,
            growth_interval=growth_interval,
            hysteresis=hysteresis,
            max_scale=max_scale,
            clip_grad_norm=clip_grad_norm,
            verbose=verbose,
            reduce_bucket_size=reduce_bucket_size,
            communication_dtype=communication_dtype,
            overlap_communication=overlap_communication,
            partition_grad=partition_grad,
            cpu_offload=cpu_offload,
            dp_process_group=dp_process_group,
            forced_dtype=forced_dtype,
        )

    def sync_dp_grads(self):
        r"""
        Synchronize gradients in the data parallelism dimension.

        This method wraps the existing `_sync_grad` method in order to explicitly synchronize gradients
        in the data parallelism dimension. It is necessary due to the introduction of new parallel dimensions,
        namely tp (tensor parallelism) and pp (pipeline parallelism). This ensures better code organization
        and readability.

        Args:
            None

        Returns:
            None
        """
        # Call the superclass `_sync_grad` method to synchronize gradients.
        super()._sync_grad()

    def _sync_sp_grads(self):
        r"""
        Synchronize gradients that are partially derived within sequence parallelism.

        This method is responsible for synchronizing partially derived gradients across tp parallelism groups.
        It identifies gradients that ara partially derived or not and synchronizes them.
        If synchronization is required and gradients are found to be synchronized,
        it performs the synchronization.

        Args:
            None

        Returns:
            None
        """

        def _get_all_working_grads() -> List[Tensor]:
            """Retrieve all working gradients from different parameter groups."""
            all_working_grads = []
            for group_id in range(self.num_param_groups):
                working_grads = self._grad_store.get_working_grads_by_group_id(group_id)
                all_working_grads.extend(working_grads)
            return all_working_grads

        def _get_grads_to_sync(all_working_grads) -> Union[List[Tensor], None]:
            """Identify gradients to be synchronized in the sequence parallelism."""
            grads_to_sync = []
            for grad in all_working_grads:
                param_id_for_grad = self._grad_store.get_param_id_for_grad(grad)
                param_for_grad = ctypes.cast(param_id_for_grad, ctypes.py_object).value
                if SeqParallelUtils.is_sp_partial_derived_param(param_for_grad):
                    grads_to_sync.append(grad)

            if len(grads_to_sync) > 0:
                return grads_to_sync
            else:
                return None

        # Get all working gradients and gradients to be synchronized.
        all_working_grads = _get_all_working_grads()
        grads_to_sync = _get_grads_to_sync(all_working_grads)

        if self.require_grad_sync and grads_to_sync is not None:
            # Synchronize sequence parallelism gradients if required.
            SeqParallelUtils.allreduce_partial_data_grad(tp_group=self.tp_pg, grads=grads_to_sync)
        else:
            return

    def backward(self, loss, retain_graph=False):
        """
        Backpropagate gradients through the model and optionally synchronize sequence parallelism gradients.

        This method performs the backward pass for gradient computation based on a given loss tensor.
        If sequence parallelism is enabled and gradient synchronization is required, it will synchronize
        gradients that are partially derived within sequence parallelism across TP parallelism groups.

        Args:
            loss: The loss tensor to compute gradients with respect to.
            retain_graph (bool): Whether to retain the computation graph.

        Returns:
            None
        """
        # Call the superclass backward method to compute gradients.
        super().backward(loss, retain_graph)

        if self.require_grad_sync and self.model.shard_config.enable_sequence_parallelism:
            # If gradient synchronization is required, sync sequence parallelism gradients.
            self._sync_sp_grads()
        else:
            # If gradient synchronization is is not required, return.
            return

    def backward_by_grad(self, tensor, grad):
        """
        Backpropagate gradients through the model using a precomputed gradient and optionally synchronize sequence parallelism gradients.

        This method performs a backward pass for gradient computation based on a precomputed gradient tensor.
        If sequence parallelism is enabled and gradient synchronization is required, it will synchronize
        gradients that are partially derived within sequence parallelism across TP parallelism groups.

        Args:
            tensor: The input tensor for which gradients are computed.
            grad: The precomputed gradient tensor to compute gradients with respect to the input tensor.

        Returns:
            None
        """
        # Call the superclass backward_by_grad method to compute gradients.
        super().backward_by_grad(tensor, grad)

        if self.require_grad_sync and self.model.shard_config.enable_sequence_parallelism:
            # If gradient synchronization is required, sync sequence parallelism gradients.
            self._sync_sp_grads()
        else:
            # If gradient synchronization is is not required, return.
            return

    def _compute_grad_norm(self, gradients: List[Tensor], norm_type: int = 2) -> float:
        r"""
        Compute and return the gradient norm for gradient clipping.

        Args:
            gradients (List[Tensor]): A list of tensors containing gradients.
            norm_type (int, optional): Type of the p-norm to be computed. Defaults to 2.

        Returns:
            float: The computed gradient norm.
        """

        # Check if the list of gradients is empty
        if len(gradients) == 0:
            return 0.0

        dp_size = get_world_size(self.dp_pg) if self.dp_pg is not None else 1
        tp_size = get_world_size(self.tp_pg) if self.tp_pg is not None else 1
        pp_size = get_world_size(self.pp_pg) if self.pp_pg is not None else 1
        norm_type = float(norm_type)

        if norm_type == inf:
            # The parent class calculates the norm of 'dp' gradients,
            # so we only need to calculate the norm 'tp' of 'pp' gradients.
            total_norm = super()._compute_grad_norm(gradients, norm_type)

            total_norm_cuda = torch.tensor(
                [float(total_norm)], device=get_accelerator().get_current_device(), dtype=torch.float32
            )

            if tp_size > 1:
                dist.all_reduce(tensor=total_norm_cuda, op=dist.ReduceOp.MAX, group=self.tp_pg)
            if pp_size > 1:
                dist.all_reduce(tensor=total_norm_cuda, op=dist.ReduceOp.MAX, group=self.pp_pg)

            total_norm = total_norm_cuda.item()
        else:
            total_norm_exponentiated = 0.0
            for grad in gradients:
                grad_norm_exponentiated = grad.data.double().norm(norm_type) ** norm_type

                # If 'tp_size' is greater than 1 and the parameter for the gradient is not a distributed tensor,
                # it indicates that the parameter is not distributed across devices of the 'tp_group'.
                # Consequently, there is no need to perform an 'all_reduce' operation for 'grad_norm'.
                # However, we still perform the 'all_reduce' operation for the sake of good coding practices.
                # To ensure mathematical equivalence, we divide the 'grad_norm' by 'tp_size.'
                if tp_size > 1:
                    param_id_for_grad = self._grad_store.get_param_id_for_grad(grad)
                    param_for_grad = ctypes.cast(param_id_for_grad, ctypes.py_object).value

                    if not is_distributed_tensor(param_for_grad):
                        grad_norm_exponentiated /= tp_size

                # If 'pp_size' is greater than 1 and the gradient belongs to shared parameters,
                # it means that this parameter is used in two different pipeline stages.
                # To avoid redundant norm calculations, we divide the exponent of this norm by
                # the number of shared stages.
                if pp_size > 1:
                    for shared_param in self.shared_params:
                        if self.stage_manager.stage in shared_param:
                            stage_shared_param = shared_param[self.stage_manager.stage]
                            working_grad = self._grad_store.get_working_grad_by_param_id(id(stage_shared_param))
                            if grad is working_grad:
                                grad_norm_exponentiated /= len(shared_param)

                total_norm_exponentiated += grad_norm_exponentiated

            total_norm_exponentiated_cuda = torch.tensor(
<<<<<<< HEAD
                [float(total_norm_exponentiated)], device=get_accelerator().get_current_device(), dtype=torch.float32
=======
                [float(total_norm_exponentiated)], device=get_current_device(), dtype=torch.float32
>>>>>>> 5d9a0ae7
            )
            if dp_size > 1:
                # compute norm in dp process group
                dist.all_reduce(tensor=total_norm_exponentiated_cuda, op=dist.ReduceOp.SUM, group=self.dp_pg)
            if tp_size > 1:
                # compute norm in tp process group
                dist.all_reduce(tensor=total_norm_exponentiated_cuda, op=dist.ReduceOp.SUM, group=self.tp_pg)
            if pp_size > 1:
                # compute norm in pp process group
                dist.all_reduce(tensor=total_norm_exponentiated_cuda, op=dist.ReduceOp.SUM, group=self.pp_pg)

            # Compute the 'total_norm' from 'total_norm_exponentiated'
            total_norm = total_norm_exponentiated_cuda.item() ** (1.0 / norm_type)

        return total_norm


class HybridParallelPlugin(PipelinePluginBase):
    """
    Plugin for Hybrid Parallel Training.
    Tensor parallel, pipeline parallel and data parallel(DDP/ZeRO) can be picked and combined in this plugin.
    The size of tp and pp should be passed in by user, then the size of dp is automatically calculated from dp_size = world_size / (tp_size * pp_size).

    ```python
    from colossalai.booster import Booster
    from colossalai.booster.plugin import HybridParallelPlugin

    model, train_dataset, optimizer, criterion = ...
    plugin =  HybridParallelPlugin(tp_size=2, pp_size=2)

    train_dataloader = plugin.prepare_dataloader(train_dataset, batch_size=8)
    booster = Booster(plugin=plugin)
    model, optimizer, criterion, train_dataloader, _ = booster.boost(model, optimizer, criterion, train_dataloader)
    ```

    Args:
        tp_size (int): The size of tensor parallelism. Tensor parallelism will not be used when tp_size is set to 1.
        pp_size (int): The number of pipeline stages in pipeline parallelism. Pipeline parallelism will not be used when pp_size is set to 1.
        precision (str, optional): Specifies the precision of parameters during training.
                                    Auto-mixied precision will be used when this argument is set to 'fp16' or 'bf16', otherwise model is trained with 'fp32'.
                                    Defaults to 'fp16'.
        zero_stage (int, optional): The stage of ZeRO for data parallelism. Can only be choosed from [0, 1, 2].
                                        When set to 0, ZeRO will not be used. Defaults to 0.
        enable_all_optimization (bool, optional): Whether to switch on all the optimizations supported by Shardformer.
                                                    Currently all the optimization methods include fused normalization, flash attention and JIT.
                                                    Defaults to False.
        enable_fused_normalization (bool, optional): Whether to switch on fused normalization in Shardformer. Defaults to False.
        enable_flash_attention (bool, optional): Whether to switch on flash attention in Shardformer. Defaults to False.
        enable_jit_fused (bool, optional): Whether to switch on JIT in Shardformer. Default to False.
        enable_sequence_parallelism (bool): Whether to turn on sequence parallelism in Shardformer. Defaults to False.
        enable_sequence_overlap (bool): Whether to turn on sequence overlap in Shardformer. Defaults to False.
        num_microbatches (int, optional): Number of microbatches when using pipeline parallelism. Defaults to None.
        microbatch_size (int, optional): Microbatch size when using pipeline parallelism.
            Either ``num_microbatches`` or ``microbatch_size`` should be provided if using pipeline.
            If ``num_microbatches`` is provided, this will be ignored. Defaults to None.
        initial_scale (float, optional): The initial loss scale of AMP. Defaults to 2**16.
        min_scale (float, optional): The minimum loss scale of AMP. Defaults to 1.
        growth_factor (float, optional): The multiplication factor for increasing loss scale when using AMP. Defaults to 2.
        backoff_factor (float, optional): The multiplication factor for decreasing loss scale when using AMP. Defaults to 0.5.
        growth_interval (int, optional): The number of steps to increase loss scale when no overflow occurs when using AMP. Defaults to 1000.
        hysteresis (int, optional):  The number of overflows before decreasing loss scale when using AMP. Defaults to 2.
        max_scale (float, optional): The maximum loss scale of AMP. Defaults to 2**32.
        max_norm (float, optional): Maximum norm for gradient clipping. Defaults to 0.
        broadcast_buffers (bool, optional): Whether to broadcast buffers in the beginning of training when using DDP. Defaults to True.
        ddp_bucket_cap_mb (int, optional): The bucket size in MB when using DDP. Defaults to 25.
        find_unused_parameters (bool, optional): Whether to find unused parameters when using DDP. Defaults to False.
        check_reduction (bool, optional): Whether to check reduction when using DDP. Defaults to False.
        gradient_as_bucket_view (bool, optional): Whether to use gradient as bucket view when using DDP. Defaults to False.
        static_graph (bool, optional): Whether to use static graph when using DDP. Defaults to False.
        zero_bucket_size_in_m (int, optional): Gradient reduce bucket size in million elements when using ZeRO. Defaults to 12.
        cpu_offload (bool, optional): Whether to open cpu_offload when using ZeRO. Defaults to False.
        communication_dtype (torch.dtype, optional): Communication dtype when using ZeRO. If not specified, the dtype of param will be used. Defaults to None.
        overlap_communication (bool, optional): Whether to overlap communication and computation when using ZeRO. Defaults to True.
        custom_policy (Policy, optional): Custom policy for Shardformer. Defaults to None.
        pp_style (str, optional): The style for pipeline parallelism. Defaults to '1f1b'.
        num_model_chunks (int, optional): The number of model chunks for interleaved pipeline parallelism. Defaults to 1.
        enable_metadata_cache (bool, optional): Whether to enable metadata cache for pipeline parallelism. Defaults to True.
    """

    def __init__(
        self,
        tp_size: int,
        pp_size: int,
        precision: str = "fp16",
        zero_stage: int = 0,
        enable_all_optimization: bool = False,
        enable_fused_normalization: bool = False,
        enable_flash_attention: bool = False,
        enable_jit_fused: bool = False,
        enable_sequence_parallelism: bool = False,
        enable_sequence_overlap: bool = False,
        num_microbatches: Optional[int] = None,
        microbatch_size: Optional[int] = None,
        initial_scale: float = 2**16,
        min_scale: float = 1,
        growth_factor: float = 2,
        backoff_factor: float = 0.5,
        growth_interval: int = 1000,
        hysteresis: int = 2,
        max_scale: float = 2**32,
        max_norm: float = 0,
        broadcast_buffers: bool = True,
        ddp_bucket_cap_mb: int = 25,
        find_unused_parameters: bool = False,
        check_reduction: bool = False,
        gradient_as_bucket_view: bool = False,
        static_graph: bool = False,
        zero_bucket_size_in_m: int = 12,
        cpu_offload: bool = False,
        communication_dtype: Optional[torch.dtype] = None,
        overlap_communication: bool = True,
        custom_policy: Policy = None,
        pp_style: str = "1f1b",
        num_model_chunks: int = 1,
        enable_metadata_cache: bool = True,
    ) -> None:
        super().__init__()
        assert (
            dist.get_world_size() % (tp_size * pp_size) == 0
        ), f"world size {dist.get_world_size()} is not divisible by tp_size {tp_size} * pp_size {pp_size}"

        if enable_sequence_parallelism:
            assert tp_size > 1, "Sequence parallelism must be enabled when using tensor parallelism"

        self.tp_size = tp_size
        self.pp_size = pp_size
        self.dp_size = dist.get_world_size() // (tp_size * pp_size)
        self.precision = precision
        self.zero_stage = zero_stage
        self.cpu_offload = cpu_offload
        self.enable_all_optimization = enable_all_optimization
        self.enable_fused_normalization = enable_fused_normalization
        self.enable_flash_attention = enable_flash_attention
        self.enable_jit_fused = enable_jit_fused
        self.enable_sequence_parallelism = enable_sequence_parallelism
        self.pg_mesh = ProcessGroupMesh(self.dp_size, self.pp_size, self.tp_size)
        self.stage_manager = None
        self.schedule = None
        self.custom_policy = custom_policy
        assert zero_stage in (0, 1, 2)
        if self.pp_size > 1:
            assert pp_style in ["1f1b", "interleaved"], "Unsupported pipeline parallelism style"
            assert pp_style == "interleaved" or num_model_chunks == 1, "num_model_chunks must be 1 when using 1f1b"
            assert (
                num_microbatches is not None or microbatch_size is not None
            ), "num_microbatches or microbatch_size must be specified when using pipeline parallelism"
            assert self.zero_stage <= 1, "zero stage must be 0 or 1 when using pipeline parallelism"
            self.stage_manager = PipelineStageManager(
                self.pg_mesh,
                pipeline_axis=PP_AXIS,
                enable_interleave=pp_style == "interleaved",
                num_model_chunks=num_model_chunks,
            )

            if pp_style == "interleaved":
                assert num_model_chunks > 1, "number of model chunks must be > 1 when using interleaved"
                self.schedule = InterleavedSchedule(
                    stage_manager=self.stage_manager,
                    num_model_chunks=num_model_chunks,
                    num_microbatch=num_microbatches,
                    microbatch_size=microbatch_size,
                    enable_metadata_cache=enable_metadata_cache,
                )
            elif pp_style == "1f1b":
                self.schedule = OneForwardOneBackwardSchedule(
                    stage_manager=self.stage_manager,
                    num_microbatches=num_microbatches,
                    microbatch_size=microbatch_size,
                    enable_metadata_cache=enable_metadata_cache,
                )
            else:
                raise NotImplementedError()

        self.tp_group = self.pg_mesh.get_group_along_axis(TP_AXIS)
        self.dp_group = self.pg_mesh.get_group_along_axis(DP_AXIS)
        self.pp_group = self.pg_mesh.get_group_along_axis(PP_AXIS)

        self.shard_config = ShardConfig(
            tensor_parallel_process_group=self.tp_group,
            pipeline_stage_manager=self.stage_manager,
            enable_tensor_parallelism=self.tp_size > 1,
            enable_all_optimization=self.enable_all_optimization,
            enable_fused_normalization=self.enable_fused_normalization,
            enable_flash_attention=self.enable_flash_attention,
            enable_jit_fused=self.enable_jit_fused,
            enable_sequence_parallelism=enable_sequence_parallelism,
            enable_sequence_overlap=enable_sequence_overlap,
        )
        self.amp_config = dict(
            initial_scale=initial_scale,
            growth_factor=growth_factor,
            backoff_factor=backoff_factor,
            growth_interval=growth_interval,
            hysteresis=hysteresis,
            min_scale=min_scale,
            max_scale=max_scale,
        )

        self.ddp_config = dict(
            broadcast_buffers=broadcast_buffers,
            bucket_cap_mb=ddp_bucket_cap_mb,
            find_unused_parameters=find_unused_parameters,
            check_reduction=check_reduction,
            gradient_as_bucket_view=gradient_as_bucket_view,
            static_graph=static_graph,
        )

        self.zero_config = dict(
            reduce_bucket_size=zero_bucket_size_in_m * 1024 * 1024,
            communication_dtype=communication_dtype,
            overlap_communication=overlap_communication,
            cpu_offload=cpu_offload,
            partition_grad=(self.zero_stage == 2),
        )

        self.max_norm = max_norm

    def __del__(self):
        """Destroy the prcess groups in ProcessGroupMesh"""
        self.pg_mesh.destroy_mesh_process_groups()

    @property
    def enable_pipeline_parallelism(self) -> bool:
        return self.pp_size > 1

    def supported_devices(self) -> List[str]:
        return ["cuda", "npu"]

    def supported_precisions(self) -> List[str]:
        return ["fp16", "bf16", "fp32"]

    def control_device(self) -> bool:
        return True

    def control_precision(self) -> bool:
        return True

    def support_no_sync(self) -> bool:
        return True

    def control_checkpoint_io(self) -> bool:
        return True

    def configure(
        self,
        model: Module,
        optimizer: Optional[Optimizer] = None,
        criterion: Optional[Callable] = None,
        dataloader: Optional[DataLoader] = None,
        lr_scheduler: Optional[LRScheduler] = None,
    ) -> Tuple[Module, OptimizerWrapper, Callable, DataLoader, LRScheduler]:
        param_info = get_param_info(optimizer)
        if not isinstance(model, ModelWrapper):
            use_ddp = self.dp_size > 1 and self.pp_size == 1 and self.zero_stage == 0
            model = HybridParallelModule(
                model,
                precision=self.precision,
                shard_config=self.shard_config,
                dp_group=self.dp_group,
                tp_group=self.tp_group,
                use_ddp=use_ddp,
                ddp_config=self.ddp_config,
                custom_policy=self.custom_policy,
            )
        if optimizer is not None and not isinstance(optimizer, OptimizerWrapper):
            if self.zero_stage == 0:
                if self.precision in ["fp16", "bf16"]:
                    optimizer = HybridParallelAMPOptimizer(
                        optimizer,
                        model,
                        use_pipeline=self.enable_pipeline_parallelism,
                        param_info=param_info,
                        precision=self.precision,
                        max_norm=self.max_norm,
                        pp_process_group=self.pp_group,
                        tp_process_group=self.tp_group,
                        **self.amp_config,
                    )
                else:
                    optimizer = HybridParallelNaiveOptimizer(
                        optimizer,
                        model,
                        use_pipeline=self.enable_pipeline_parallelism,
                        param_info=param_info,
                        max_norm=self.max_norm,
                        pp_process_group=self.pp_group,
                        tp_process_group=self.tp_group,
                    )
            else:
                assert self.dp_size > 1, "Please use Zero when data parallel size is greater than 1."
                assert self.precision != "fp32", "Please set precision to 'fp16' or 'bf16' when using ZeRO."
                optimizer = HybridParallelZeroOptimizer(
                    optimizer,
                    model,
                    use_pipeline=self.enable_pipeline_parallelism,
                    param_info=param_info,
                    dp_process_group=self.dp_group,
                    tp_process_group=self.tp_group,
                    pp_process_group=self.pp_group,
                    verbose=True,
                    clip_grad_norm=self.max_norm,
                    **self.zero_config,
                    **self.amp_config,
                )
            # inject update_master_params
            model.update_master_params = MethodType(optimizer.update_master_params, model)
        return model, optimizer, criterion, dataloader, lr_scheduler

    def execute_pipeline(
        self,
        data_iter: Iterator,
        model: HybridParallelModule,
        criterion: Callable[[Any, Any], torch.Tensor],
        optimizer: Optional[
            Union[HybridParallelNaiveOptimizer, HybridParallelAMPOptimizer, HybridParallelZeroOptimizer]
        ] = None,
        return_loss: bool = True,
        return_outputs: bool = False,
    ) -> dict:
        assert self.enable_pipeline_parallelism, "pipeline parallelism is not enabled"

        # Create a context for gradient synchronization based on the optimizer type.
        # If it's a HybridParallelZeroOptimizer, use optimizer.no_sync(); otherwise, use model.no_sync().
        # This is to avoid redundant gradient reduction in pipeline parallelism (multiple microbatch values should be reduced once),
        # so we disable it, performing manual reduction instead.
        ctx = optimizer.no_sync() if isinstance(optimizer, HybridParallelZeroOptimizer) else model.no_sync()

        with ctx:
            outputs = self.schedule.forward_backward_step(
                model, data_iter, criterion, optimizer, return_loss, return_outputs
            )

        # run with gradients accumulation
        if model.require_grad_sync == False or (
            isinstance(optimizer, HybridParallelZeroOptimizer) and optimizer.require_grad_sync == False
        ):
            return outputs

        # Synchronize the grads of shared parameters of the model.
        model.sync_shared_params()
        # Synchronize sequence parallelism gradients of the model.
        model.sync_sp_grads()

        # Check if the optimizer is a HybridParallelZeroOptimizer and synchronize data parallelism gradients if so.
        # Otherwise, synchronize data parallelism gradients of the model.
        # This is because these are two different forms of data parallelism.
        if isinstance(optimizer, HybridParallelZeroOptimizer):
            optimizer.sync_dp_grads()
        else:
            model.sync_dp_grads()

        return outputs

    def prepare_dataloader(
        self, dataset, batch_size, shuffle=False, seed=1024, drop_last=False, pin_memory=False, num_workers=0, **kwargs
    ):
        r"""
        Prepare a dataloader for distributed training. The dataloader will be wrapped by
        `torch.utils.data.DataLoader` and `torch.utils.data.DistributedSampler`.


        Args:
            dataset (`torch.utils.data.Dataset`): The dataset to be loaded.
            shuffle (bool, optional): Whether to shuffle the dataset. Defaults to False.
            seed (int, optional): Random worker seed for sampling, defaults to 1024.
            add_sampler: Whether to add ``DistributedDataParallelSampler`` to the dataset. Defaults to True.
            drop_last (bool, optional): Set to True to drop the last incomplete batch, if the dataset size
                is not divisible by the batch size. If False and the size of dataset is not divisible by
                the batch size, then the last batch will be smaller, defaults to False.
            pin_memory (bool, optional): Whether to pin memory address in CPU memory. Defaults to False.
            num_workers (int, optional): Number of worker threads for this dataloader. Defaults to 0.
            kwargs (dict): optional parameters for ``torch.utils.data.DataLoader``, more details could be found in
                    `DataLoader <https://pytorch.org/docs/stable/_modules/torch/utils/data/dataloader.html#DataLoader>`_.

        Returns:
            :class:`torch.utils.data.DataLoader`: A DataLoader used for training or testing.
        """
        _kwargs = kwargs.copy()
        sampler = DistributedSampler(
            dataset, num_replicas=self.pg_mesh.size(DP_AXIS), rank=self.pg_mesh.coordinate(DP_AXIS), shuffle=shuffle
        )

        # Deterministic dataloader
        def seed_worker(worker_id):
            worker_seed = seed
            np.random.seed(worker_seed)
            torch.manual_seed(worker_seed)
            random.seed(worker_seed)

        return DataLoader(
            dataset,
            batch_size=batch_size,
            sampler=sampler,
            worker_init_fn=seed_worker,
            drop_last=drop_last,
            pin_memory=pin_memory,
            num_workers=num_workers,
            **_kwargs,
        )

    def get_checkpoint_io(self) -> CheckpointIO:
        return HybridParallelCheckpointIO(self.dp_group, self.pp_group, self.tp_group, self.zero_stage)

    def no_sync(self, model: Module, optimizer: OptimizerWrapper) -> Iterator[None]:
        assert (
            self.zero_stage != 2
        ), "ZERO2 is not compatible with no_sync function, please run gradient accumulation with gradient synchronization allowed."
        return optimizer.no_sync() if isinstance(optimizer, HybridParallelZeroOptimizer) else model.no_sync()<|MERGE_RESOLUTION|>--- conflicted
+++ resolved
@@ -29,10 +29,6 @@
 from colossalai.shardformer.layer.utils import SeqParallelUtils
 from colossalai.shardformer.policies.base_policy import Policy
 from colossalai.tensor.d_tensor.api import is_distributed_tensor
-<<<<<<< HEAD
-=======
-from colossalai.utils.device import get_current_device
->>>>>>> 5d9a0ae7
 from colossalai.zero.low_level import LowLevelZeroOptimizer
 
 from .pp_plugin_base import PipelinePluginBase
@@ -391,11 +387,7 @@
                 total_norm_exponentiated += grad_norm_exponentiated
 
             total_norm_exponentiated_cuda = torch.tensor(
-<<<<<<< HEAD
                 [float(total_norm_exponentiated)], device=get_accelerator().get_current_device(), dtype=torch.float32
-=======
-                [float(total_norm_exponentiated)], device=get_current_device(), dtype=torch.float32
->>>>>>> 5d9a0ae7
             )
             if self.tp_size > 1:
                 # compute norm in tp process group
@@ -598,11 +590,7 @@
                 total_norm_exponentiated += grad_norm_exponentiated
 
             total_norm_exponentiated_cuda = torch.tensor(
-<<<<<<< HEAD
                 [float(total_norm_exponentiated)], device=get_accelerator().get_current_device(), dtype=torch.float32
-=======
-                [float(total_norm_exponentiated)], device=get_current_device(), dtype=torch.float32
->>>>>>> 5d9a0ae7
             )
             if self.tp_size > 1:
                 # compute norm in tp process group
@@ -856,11 +844,7 @@
                 total_norm_exponentiated += grad_norm_exponentiated
 
             total_norm_exponentiated_cuda = torch.tensor(
-<<<<<<< HEAD
                 [float(total_norm_exponentiated)], device=get_accelerator().get_current_device(), dtype=torch.float32
-=======
-                [float(total_norm_exponentiated)], device=get_current_device(), dtype=torch.float32
->>>>>>> 5d9a0ae7
             )
             if dp_size > 1:
                 # compute norm in dp process group
