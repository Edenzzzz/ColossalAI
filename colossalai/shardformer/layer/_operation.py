import torch
import torch.distributed as dist
import torch.nn.functional as F

from .utils import is_share_sp_tp

try:
    import fused_mix_prec_layer_norm_cuda
except:
    fused_mix_prec_layer_norm_cuda = None

try:
    import fused_weight_gradient_mlp_cuda

    _grad_accum_fusion_available = True
except ImportError:
    _grad_accum_fusion_available = False

from colossalai.quantization.fp8 import (
    all_reduce_fp8,
    all_to_all_fp8,
    all_to_all_single_fp8,
    gather_fp8,
    reduce_scatter_fp8,
)


class FusedLayerNormAffineFunction1D(torch.autograd.Function):
    r"""Layernorm

    Args:
        input: input matrix.
        weight: weight matrix.
        bias: bias matrix.
        normalized_shape: input shape from an expected input of size.
            :math:`[* \times \text{normalized_shape}[0] \times \text{normalized_shape}[1] \times \ldots \times \text{normalized_shape}[-1]]`
            If a single integer is used, it is treated as a singleton list, and this module will
            normalize over the last dimension which is expected to be of that specific size.
        eps: a value added to the denominator for numerical stability
    """

    @staticmethod
    def forward(ctx, input, weight, bias, normalized_shape, eps):
        ctx.normalized_shape = normalized_shape
        ctx.eps = eps
        input_ = input.contiguous()
        weight_ = weight.contiguous()
        bias_ = bias.contiguous()
        output, mean, invvar = fused_mix_prec_layer_norm_cuda.forward_affine(
            input_, ctx.normalized_shape, weight_, bias_, ctx.eps
        )
        ctx.save_for_backward(input_, weight_, bias_, mean, invvar)
        return output

    @staticmethod
    def backward(ctx, grad_output):
        input_, weight_, bias_, mean, invvar = ctx.saved_tensors
        grad_input = grad_weight = grad_bias = None
        grad_input, grad_weight, grad_bias = fused_mix_prec_layer_norm_cuda.backward_affine(
            grad_output.contiguous(), mean, invvar, input_, ctx.normalized_shape, weight_, bias_, ctx.eps
        )

        return grad_input, grad_weight, grad_bias, None, None


class MatmulWithAsyncCommunication(torch.autograd.Function):
    """
    Linear layer execution with asynchronous communication in backprop.
    """

    @staticmethod
    def forward(ctx, input_, weight, bias, process_group, async_grad_allreduce, fp8_communication=False):
        ctx.save_for_backward(input_, weight, bias)
        ctx.use_bias = bias is not None
        ctx.process_group = process_group
        ctx.async_grad_allreduce = async_grad_allreduce
        ctx.fp8_communication = fp8_communication

        output = torch.matmul(input_, weight)

        if bias is not None:
            output = output + bias

        return output

    @staticmethod
    def backward(ctx, grad_output):
        input, weight, bias = ctx.saved_tensors
        use_bias = ctx.use_bias
        fp8_communication = ctx.fp8_communication

        # In order to be hooked into Gemini's '__torch_function__', adding a view operation to weight and bias.
        weight = weight.view(weight.shape)
        if bias is not None:
            bias = bias.view(bias.shape)

        total_input = input
        grad_input = grad_output.matmul(weight.T)
        grad_output = grad_output.contiguous()
        # Convert the tensor shapes to 2D for execution compatibility
        if len(grad_output.shape) > 2:
            grad_output = grad_output.view(-1, grad_output.shape[-1])
            total_input = total_input.view(-1, total_input.shape[-1])

        if ctx.async_grad_allreduce and fp8_communication:
            _reduce(grad_input, group=ctx.process_group, fp8_communication=fp8_communication, fp8_format="e5m2")
        elif ctx.async_grad_allreduce:
            # Asynchronous all-reduce
            handle = dist.all_reduce(grad_input, group=ctx.process_group, async_op=True)
            # Rely on CUDA_DEVICE_MAX_CONNECTIONS=1 to have
            # all-reduce scheduled first and have GPU resources allocated, CUDA_DEVICE_MAX_CONNECTIONS=1 is set in shardformer.py

        grad_weight = total_input.t().matmul(grad_output)
        grad_bias = grad_output.sum(dim=0) if use_bias else None

        if ctx.async_grad_allreduce and not fp8_communication:
            handle.wait()

        return grad_input, grad_weight, grad_bias, None, None, None, None


class LinearWithAsyncCommunication(torch.autograd.Function):
    """
    Linear layer execution with asynchronous communication in backprop.
    """

    @staticmethod
    def forward(ctx, input_, weight, bias, process_group, async_grad_allreduce, fp8_communication=False):
        ctx.save_for_backward(input_, weight, bias)
        ctx.use_bias = bias is not None
        ctx.process_group = process_group
        ctx.async_grad_allreduce = async_grad_allreduce
        ctx.fp8_communication = fp8_communication
        if bias is not None:
            output = F.linear(input_, weight, bias)
        else:
            output = F.linear(input_, weight)

        return output

    @staticmethod
    def backward(ctx, grad_output):
        input, weight, bias = ctx.saved_tensors
        use_bias = ctx.use_bias
        fp8_communication = ctx.fp8_communication

        # In order to be hooked into Gemini's '__torch_function__', adding a view operation to bias.
        if use_bias:
            bias.view(bias.shape)

        total_input = input.contiguous()
        grad_input = grad_output.matmul(weight)
        grad_output = grad_output.contiguous()
        # Convert the tensor shapes to 2D for execution compatibility
        if len(grad_output.shape) > 2:
            grad_output = grad_output.view(-1, grad_output.shape[-1])
            total_input = total_input.view(-1, total_input.shape[-1])

        if ctx.async_grad_allreduce:
            # Asynchronous all-reduce
            if fp8_communication:
                all_reduce_fp8(grad_input, group=ctx.process_group)
            else:
                handle = dist.all_reduce(grad_input, group=ctx.process_group, async_op=True)
            # Relay on CUDA_DEVICE_MAX_CONNECTIONS=1 to have
            # all-reduce scheduled first and have GPU resources allocated, CUDA_DEVICE_MAX_CONNECTIONS=1 is set in shardformer.py

        if _grad_accum_fusion_available and weight.grad is not None:
            grad = weight.grad
            if grad.dtype == torch.float32:
                fused_weight_gradient_mlp_cuda.wgrad_gemm_accum_fp32(total_input, grad_output, grad)
                grad_weight = None
            elif grad.dtype == torch.float16:
                fused_weight_gradient_mlp_cuda.wgrad_gemm_accum_fp16(total_input, grad_output, grad)
                grad_weight = None
            else:
                grad_weight = grad_output.t().matmul(total_input)
        else:
            grad_weight = grad_output.t().matmul(total_input)

        grad_bias = grad_output.sum(dim=0) if use_bias else None

        if ctx.async_grad_allreduce and not fp8_communication:
            handle.wait()

        return grad_input, grad_weight, grad_bias, None, None, None, None


def _ring_as_gather(func, input_to_gather=None, input_local=None, process_group=None, gather_dim=1, keep_item=False):
    # currently only support one single tensor as output
    group_size = dist.get_world_size(process_group)
    cur_rank = dist.get_rank(process_group)

    # output_tensors = [torch.empty((input_shape[0], input_shape[1], weight_shape[0])) for _ in range(group_size)]

    # initialization of ring communication
    recv_rank = cur_rank + 1 if cur_rank + 1 < group_size else 0
    send_rank = cur_rank - 1 if cur_rank > 0 else group_size - 1
    rank_map = list(dist.get_process_group_ranks(process_group))
    recv_rank = rank_map[recv_rank]
    send_rank = rank_map[send_rank]
    recv_tensors = {}
    send_tensors = {}
    for k, v in input_to_gather.items():
        recv_tensors[k] = torch.empty_like(v)
        send_tensors[k] = v.clone()

    def communicate_step():
        comm_ops = []
        for k in recv_tensors:
            comm_ops.append(dist.P2POp(dist.irecv, recv_tensors[k], recv_rank, group=process_group))
            comm_ops.append(dist.P2POp(dist.isend, send_tensors[k], send_rank, group=process_group))
        return dist.batch_isend_irecv(comm_ops)

    def switch_step():
        for k in recv_tensors:
            send_tensors[k], recv_tensors[k] = recv_tensors[k], send_tensors[k]

    output_tensors = []

    handles = communicate_step()
    # first round: special case, retrive from local tensor
    output_tensors.append(func(**input_to_gather, **input_local))
    for i in range(group_size - 2):
        for handle in handles:
            handle.wait()

        switch_step()

        handles = communicate_step()

        # actual computation
        output_tensors.append(func(**send_tensors, **input_local))

    # final round: special case, no need to send/recv again
    for handle in handles:
        handle.wait()
    output_tensors.append(func(**recv_tensors, **input_local))

    return torch.cat(output_tensors[group_size - cur_rank :] + output_tensors[: group_size - cur_rank], dim=gather_dim)


class _GatherForwardReduceScatterBackward(torch.autograd.Function):
    """Gather input from sequence parallel in forward and reduce-scatter gradient in backward

    Args:
        input_ (`torch.Tensor`): The input tensor from sequence parallel region.
        process_group (`torch.distributed.ProcessGroup`): The process group used for collective communication.
        overlap (`bool`): Whther to overlap the all_gather op and gradient calculate in backward.

    """

    @staticmethod
    def forward(ctx, input_, process_group, dim, fp8_communication=False):
        ctx.process_group = process_group
        ctx.dim = dim
        ctx.fp8_communication = fp8_communication

        return _gather(input_, dim, process_group, fp8_communication, fp8_format="e4m3")

    @staticmethod
    def backward(ctx, grad_output):
        dim = ctx.dim
        process_group = ctx.process_group
        fp8_communication = ctx.fp8_communication
        # do reduce-scatter
        new_shape = list(grad_output.shape)
        assert (
            new_shape[dim] % dist.get_world_size(process_group) == 0
        ), f"The dimension to split ({new_shape[dim]}) is not a multiple of tensor parallel size ({dist.get_world_size(process_group)}). "
        new_shape[dim] = new_shape[dim] // dist.get_world_size(process_group)
        grad_list = [
            item.contiguous() for item in torch.chunk(grad_output, dist.get_world_size(process_group), dim=dim)
        ]
        output = torch.empty(new_shape, dtype=grad_output.dtype, device=grad_output.device)

        if fp8_communication:
            reduce_scatter_fp8(output, grad_list, group=process_group, fp8_format="e5m2")
        else:
            dist.reduce_scatter(output, grad_list, group=process_group)

        return output, None, None, None


class _LinearWithGatherForwardReduceScatterBackward(torch.autograd.Function):
    """Gather input from sequence parallel in forward and reduce-scatter gradient in backward

    Args:
        input_ (`torch.Tensor`): The input tensor from sequence parallel region.
        process_group (`torch.distributed.ProcessGroup`): The process group used for collective communication.
        overlap (`bool`): Whether to overlap the all_gather op and gradient calculate in backward.

    """

    @staticmethod
    def forward(ctx, input_, weight, bias, process_group, async_grad_reduce_scatter, dim, overlap=True, ring=False):
        ctx.save_for_backward(input_, weight, bias)
        ctx.use_bias = bias is not None
        ctx.process_group = process_group
        ctx.async_grad_reduce_scatter = async_grad_reduce_scatter
        ctx.dim = dim
        ctx.overlap = overlap

        if ring is True:
            input_to_gather = {"input": input_}
            input_local = {"weight": weight}

            output = _ring_as_gather(
                F.linear,
                input_to_gather=input_to_gather,
                input_local=input_local,
                process_group=process_group,
            )

            if bias is not None:
                output += bias
        else:
            input_parallel = _gather(input_, dim, process_group)
            if bias is not None:
                output = F.linear(input_parallel, weight, bias)
            else:
                output = F.linear(input_parallel, weight)

        return output

    @staticmethod
    def backward(ctx, grad_output):
        input_, weight, bias = ctx.saved_tensors
        use_bias = ctx.use_bias
        dim = ctx.dim
        process_group = ctx.process_group
        overlap = ctx.overlap

        # In order to be hooked into Gemini's '__torch_function__', adding a view operation to weight and bias. Used in FusedLayerNorm
        if use_bias:
            bias = bias.view(bias.shape)

        if not overlap:
            input_parallel = _gather(input_, dim, process_group)

            total_input = input_parallel
            grad_input = grad_output.matmul(weight)
            grad_output = grad_output.contiguous()
            # Convert the tensor shapes to 2D for execution compatibility
            if len(grad_output.shape) > 2:
                grad_output = grad_output.view(-1, grad_output.shape[-1])
                total_input = total_input.view(-1, total_input.shape[-1])

            if ctx.async_grad_reduce_scatter:
                # Asynchronous reduce-scatter
                input_list = [
                    item.contiguous() for item in torch.chunk(grad_input, dist.get_world_size(process_group), dim=dim)
                ]
                output = torch.empty(
                    input_.shape, dtype=input_parallel.dtype, device=input_parallel.device
                ).contiguous()
                handle = dist.reduce_scatter(output, input_list, group=process_group, async_op=True)
                # Rely on CUDA_DEVICE_MAX_CONNECTIONS=1 to have
                # all-reduce scheduled first and have GPU resources allocated, CUDA_DEVICE_MAX_CONNECTIONS=1 is set in shardformer.py

            if _grad_accum_fusion_available and weight.grad is not None:
                grad = weight.grad
                if grad.dtype == torch.float32:
                    fused_weight_gradient_mlp_cuda.wgrad_gemm_accum_fp32(total_input, grad_output, grad)
                    grad_weight = None
                elif grad.dtype == torch.float16:
                    fused_weight_gradient_mlp_cuda.wgrad_gemm_accum_fp16(total_input, grad_output, grad)
                    grad_weight = None
                else:
                    grad_weight = grad_output.t().matmul(total_input)
            else:
                grad_weight = grad_output.t().matmul(total_input)

            grad_bias = grad_output.sum(dim=0) if use_bias else None

            if ctx.async_grad_reduce_scatter:
                handle.wait()

        else:
            input_ = input_.contiguous()
            world_size = dist.get_world_size(process_group)
            tensor_list = [torch.empty_like(input_) for _ in range(world_size)]

            # do all gather in is async way
            gather_handle = dist.all_gather(tensor_list, input_, group=process_group, async_op=True)
            # calculate gradient and prepare data asynchronously with all-gather
            # calculate
            grad_input = grad_output.matmul(weight)
            grad_output = grad_output.contiguous()
            # Convert the tensor shapes to 2D for execution compatibility
            if len(grad_output.shape) > 2:
                grad_output = grad_output.view(-1, grad_output.shape[-1])
            grad_bias = grad_output.sum(dim=0) if use_bias else None
            # prepare data
            input_list = [
                item.contiguous() for item in torch.chunk(grad_input, dist.get_world_size(process_group), dim=dim)
            ]
            output = torch.empty(input_.shape, dtype=input_.dtype, device=input_.device).contiguous()
            # wait until all-gather finished
            gather_handle.wait()

            # do reduce-scatter in async way
            reducescatter_handle = dist.reduce_scatter(output, input_list, group=process_group, async_op=True)
            input_parallel = torch.cat(tensor_list, dim=dim).contiguous()
            # calculate gradient
            if len(input_parallel.shape) > 2:
                input_parallel = input_parallel.view(-1, input_parallel.shape[-1])

            if _grad_accum_fusion_available and weight.grad is not None:
                grad = weight.grad
                if grad.dtype == torch.float32:
                    fused_weight_gradient_mlp_cuda.wgrad_gemm_accum_fp32(input_parallel, grad_output, grad)
                    grad_weight = None
                elif grad.dtype == torch.float16:
                    fused_weight_gradient_mlp_cuda.wgrad_gemm_accum_fp16(input_parallel, grad_output, grad)
                    grad_weight = None
                else:
                    grad_weight = grad_output.t().matmul(input_parallel)
            else:
                grad_weight = grad_output.t().matmul(input_parallel)
            # grad_weight = grad_output.t().matmul(input_parallel)
            # wait until reduce-scatter finished
            reducescatter_handle.wait()

        return output, grad_weight, grad_bias, None, None, None, None, None


def _ring_as_reducescatter(
    func, input_to_reducescatter=None, input_local=None, process_group=None, reducescatter_dim=1
):
    # currently only support one single tensor as output
    group_size = dist.get_world_size(process_group)
    cur_rank = dist.get_rank(process_group)

    # initialization of ring communication
    recv_rank = cur_rank - 1 if cur_rank > 0 else group_size - 1
    send_rank = cur_rank + 1 if cur_rank + 1 < group_size else 0
    rank_map = list(dist.get_process_group_ranks(process_group))
    recv_rank = rank_map[recv_rank]
    send_rank = rank_map[send_rank]
    input_tensors = []
    for _ in range(group_size):
        input_tensors.append({})
    for k, v in input_to_reducescatter.items():
        input_shape = v.shape
        assert input_shape[reducescatter_dim] % group_size == 0
        _input_tensors = list(torch.split(v, input_shape[reducescatter_dim] // group_size, dim=reducescatter_dim))
        for i in range(group_size):
            input_tensors[i][k] = _input_tensors[i]
    input_tensors = input_tensors[cur_rank:] + input_tensors[:cur_rank]
    input_tensors.reverse()

    output_tensor = func(**input_tensors[0], **input_local)
    recv_tensor = torch.empty_like(output_tensor)
    send_tensor = output_tensor.clone()

    def communicate_step():
        recv_op = dist.P2POp(dist.irecv, recv_tensor, recv_rank, group=process_group)
        send_op = dist.P2POp(dist.isend, send_tensor, send_rank, group=process_group)
        return dist.batch_isend_irecv([recv_op, send_op])

    handles = communicate_step()
    # first round: special case, retrive from local tensor
    for i in range(group_size - 2):
        # actual computation
        output_tensor = func(**input_tensors[i + 1], **input_local)

        for handle in handles:
            handle.wait()
        output_tensor += recv_tensor

        tmp_tensor = send_tensor
        send_tensor = output_tensor
        output_tensor = tmp_tensor

        handles = communicate_step()

    # final round: special case, no need to send/recv again
    output_tensor = func(**input_tensors[-1], **input_local)
    for handle in handles:
        handle.wait()
    output_tensor += recv_tensor
    return output_tensor


class _LinearWithReduceScatterForwardGatherBackward(torch.autograd.Function):
    """Reduce-scatter input from sequence parallel in forward and gather gradient in backward with ring

    Args:
        input_ (`torch.Tensor`): The input tensor from sequence parallel region.
        process_group (`torch.distributed.ProcessGroup`): The process group used for collective communication.
        overlap (`bool`): Whther to overlap the all_gather op and gradient calculate in backward.

    """

    @staticmethod
    def forward(ctx, input_, weight, bias, process_group, dim, ring):
        ctx.save_for_backward(input_, weight, bias)
        ctx.use_bias = bias is not None
        ctx.process_group = process_group
        ctx.dim = dim

        if ring is True:
            input_to_reducescatter = {"input": input_}
            input_local = {"weight": weight}

            if bias is not None:
                input_to_reducescatter["bias"] = bias

            output = _ring_as_reducescatter(
                F.linear,
                input_to_reducescatter=input_to_reducescatter,
                input_local=input_local,
                process_group=process_group,
            )
        else:
            if bias is not None:
                partial_output = F.linear(input_, weight, bias)
            else:
                partial_output = F.linear(input_, weight)

            output_shape = list(partial_output.shape)
            assert (
                output_shape[dim] % dist.get_world_size(process_group) == 0
            ), f"The dimension to split ({output_shape[dim]}) is not a multiple of tensor parallel size ({dist.get_world_size(process_group)}). "
            output_shape[dim] = output_shape[dim] // dist.get_world_size(process_group)

            output_list = [
                item.contiguous() for item in torch.chunk(partial_output, dist.get_world_size(process_group), dim=dim)
            ]
            output = torch.empty(output_shape, dtype=partial_output.dtype, device=partial_output.device).contiguous()
            dist.reduce_scatter(output, output_list, group=process_group)

        return output

    @staticmethod
    def backward(ctx, grad_output):
        input_, weight, bias = ctx.saved_tensors
        use_bias = ctx.use_bias
        dim = ctx.dim
        process_group = ctx.process_group

        # In order to be hooked into Gemini's '__torch_function__', adding a view operation to weight and bias. Used in FusedLayerNorm
        if use_bias:
            bias = bias.view(bias.shape)

        grad_output = _gather(grad_output, dim, process_group)

        # TODO Need to fully optimize
        total_input = input_
        grad_input = grad_output.matmul(weight)
        grad_output = grad_output.contiguous()
        # Convert the tensor shapes to 2D for execution compatibility
        if len(grad_output.shape) > 2:
            grad_output = grad_output.view(-1, grad_output.shape[-1])
            total_input = total_input.view(-1, total_input.shape[-1])
        grad_weight = grad_output.t().matmul(total_input)
        grad_bias = grad_output.sum(dim=0) if use_bias else None

        return grad_input, grad_weight, grad_bias, None, None, None


class _ReduceScatterForwardGatherBackward(torch.autograd.Function):
    """Reduce-scatter input from sequence parallel in forward and gather gradient in backward

    Args:
        input_ (`torch.Tensor`): The input tensor from sequence parallel region.
        process_group (`torch.distributed.ProcessGroup`): The process group used for collective communication.

    """

    @staticmethod
    def forward(ctx, input_, process_group, dim, fp8_communication=False):
        ctx.dim = dim
        ctx.process_group = process_group
        ctx.fp8_communication = fp8_communication

        # do reduce-scatter
        new_shape = list(input_.shape)
        assert (
            new_shape[dim] % dist.get_world_size(process_group) == 0
        ), f"The dimension to split ({new_shape[dim]}) is not a multiple of tensor parallel size ({dist.get_world_size(process_group)}). "
        new_shape[dim] = new_shape[dim] // dist.get_world_size(process_group)
        input_list = [item.contiguous() for item in torch.chunk(input_, dist.get_world_size(process_group), dim=dim)]
        output = torch.empty(new_shape, dtype=input_.dtype, device=input_.device)
        if fp8_communication:
            reduce_scatter_fp8(output, input_list, group=process_group, fp8_format="e4m3")
        else:
            dist.reduce_scatter(output, input_list, group=process_group)

        return output

    @staticmethod
    def backward(ctx, grad_output):
        dim = ctx.dim
        process_group = ctx.process_group
        fp8_communication = ctx.fp8_communication

        return _gather(grad_output, dim, process_group, fp8_communication, fp8_format="e5m2"), None, None, None


class _MatmulWithGatherForwardReduceScatterBackward(torch.autograd.Function):
    """
    This class is designed for matmul operation with gather forward and reduce-scatter backward.

    Args:
        input_ (`torch.Tensor`): input matrix.
        dim (int): the dimension to perform split and gather
        process_group (`torch.distributed.ProcessGroup`): the process group used for collective communication

    """

    @staticmethod
    def forward(
        ctx, input_, weight, bias, process_group, async_grad_reduce_scatter, dim, overlap, ring, fp8_communication
    ):
        ctx.save_for_backward(input_, weight, bias)
        ctx.use_bias = bias is not None
        ctx.process_group = process_group
        ctx.async_grad_reduce_scatter = async_grad_reduce_scatter
        ctx.dim = dim
        ctx.overlap = overlap
        ctx.fp8_communication = fp8_communication

        if ring is True:
            input_to_gather = {}
            input_local = {}
            input_to_gather["input"] = input_
            input_local["other"] = weight

            output = _ring_as_gather(
                torch.matmul,
                input_to_gather=input_to_gather,
                input_local=input_local,
                process_group=process_group,
                gather_dim=dim,
            )

        else:
            input_parallel = _gather(input_, dim, process_group, fp8_communication, fp8_format="e4m3")

            output = torch.matmul(input_parallel, weight)

        if bias is not None:
            output = output + bias
        return output

    @staticmethod
    def backward(ctx, grad_output):
        input_, weight, bias = ctx.saved_tensors
        use_bias = ctx.use_bias
        dim = ctx.dim
        process_group = ctx.process_group
        overlap = ctx.overlap
        fp8_communication = ctx.fp8_communication

        # In order to be hooked into Gemini's '__torch_function__', adding a view operation to weight and bias. Used in FusedLayerNorm
        weight = weight.view(weight.shape)
        if use_bias:
            bias = bias.view(bias.shape)

        if not overlap:
            input_parallel = _gather(input_, dim, process_group, fp8_communication, fp8_format="e5m2")

            total_input = input_parallel
            grad_input = grad_output.matmul(weight.T)
            grad_output = grad_output.contiguous()
            # Convert the tensor shapes to 2D for execution compatibility
            if len(grad_output.shape) > 2:
                grad_output = grad_output.view(-1, grad_output.shape[-1])
                total_input = total_input.view(-1, total_input.shape[-1])

            if ctx.async_grad_reduce_scatter:
                # Asynchronous reduce-scatter
                input_list = [
                    item.contiguous() for item in torch.chunk(grad_input, dist.get_world_size(process_group), dim=dim)
                ]
                output = torch.empty(
                    input_.shape, dtype=input_parallel.dtype, device=input_parallel.device
                ).contiguous()
                handle = dist.reduce_scatter(output, input_list, group=process_group, async_op=True)
                # Rely on CUDA_DEVICE_MAX_CONNECTIONS=1 to have
                # all-reduce scheduled first and have GPU resources allocated

            grad_weight = total_input.t().matmul(grad_output)
            grad_bias = grad_output.sum(dim=0) if use_bias else None

            if ctx.async_grad_reduce_scatter:
                handle.wait()

        else:
            world_size = dist.get_world_size(process_group)
            tensor_list = [torch.empty_like(input_) for _ in range(world_size)]

            # do all gather in is async way
            gather_handle = dist.all_gather(tensor_list, input_, group=process_group, async_op=True)
            # calculate gradient and prepare data asynchronously with all-gather
            # calculate
            grad_input = grad_output.matmul(weight.T)
            grad_output = grad_output.contiguous()
            # Convert the tensor shapes to 2D for execution compatibility
            if len(grad_output.shape) > 2:
                grad_output = grad_output.view(-1, grad_output.shape[-1])
            grad_bias = grad_output.sum(dim=0) if use_bias else None
            # prepare data
            input_list = [
                item.contiguous() for item in torch.chunk(grad_input, dist.get_world_size(process_group), dim=dim)
            ]
            output = torch.empty(input_.shape, dtype=input_.dtype, device=input_.device).contiguous()
            # wait until all-gather finished
            gather_handle.wait()

            # do reduce-scatter in async way
            reducescatter_handle = dist.reduce_scatter(output, input_list, group=process_group, async_op=True)
            input_parallel = torch.cat(tensor_list, dim=dim).contiguous()
            # calculate gradient
            if len(input_parallel.shape) > 2:
                input_parallel = input_parallel.view(-1, input_parallel.shape[-1])
            grad_weight = input_parallel.t().matmul(grad_output)
            # wait until reduce-scatter finished
            reducescatter_handle.wait()

        return output, grad_weight, grad_bias, None, None, None, None, None, None


class _SplitForwardGatherBackward(torch.autograd.Function):
    """
    Split the input and keep only the corresponding chuck to the rank.

    Args:
        input_ (`torch.Tensor`): input matrix.
        dim (int): the dimension to perform split and gather
        process_group (`torch.distributed.ProcessGroup`): the process group used for collective communication

    """

    @staticmethod
    def forward(ctx, input_, dim, process_group, grad_scale=None, fp8_communication=False):
        ctx.process_group = process_group
        ctx.dim = dim
        ctx.grad_scale = grad_scale
        ctx.fp8_communication = fp8_communication
        return _split(input_, dim, process_group)

    @staticmethod
    def backward(ctx, grad_output):
        if ctx.grad_scale is not None:
            grad_output = grad_output * ctx.grad_scale

        return (
            _gather(grad_output, ctx.dim, ctx.process_group, ctx.fp8_communication, fp8_format="e5m2"),
            None,
            None,
            None,
            None,
        )


class _ReduceForward(torch.autograd.Function):
    """
    All-reduce the input from the model parallel region.

    Args:
        input_: input matrix.
        process_group: communication group.

    """

    @staticmethod
    def forward(ctx, input_, process_group, grad_scale=None, fp8_communication=False):
        ctx.grad_scale = grad_scale
        return _reduce(input_, process_group, fp8_communication, fp8_format="e4m3")

    @staticmethod
    def backward(ctx, grad_output):
        if ctx.grad_scale is not None:
            grad_output = grad_output * ctx.grad_scale
        return grad_output, None, None, None


class _ReduceBackward(torch.autograd.Function):
    """
    All-reduce the input from the model parallel region.

    Args:
        input_: input matrix.
        parallel_mode: parallel mode.
    """

    @staticmethod
    def forward(ctx, input_, process_group, fp8_communication=False):
        ctx.process_group = process_group
        ctx.fp8_communication = fp8_communication
        return input_

    @staticmethod
    def backward(ctx, grad_output):
        fp8_communication = ctx.fp8_communication
        return _reduce(grad_output, ctx.process_group, fp8_communication, fp8_format="e5m2"), None, None


class _GatherForwardSplitBackward(torch.autograd.Function):
    """Gather the input from model parallel region and concatenate.

    Args:
        input_: input matrix.
        parallel_mode: parallel mode.
        dim: dimension
    """

    @staticmethod
    def forward(ctx, input_, dim, process_group, grad_scale=None, fp8_communication=False):
        ctx.process_group = process_group
        ctx.dim = dim
        ctx.grad_scale = grad_scale

        return _gather(input_, dim, process_group, fp8_communication=fp8_communication, fp8_format="e4m3")

    @staticmethod
    def backward(ctx, grad_output):
        if ctx.grad_scale is not None:
            grad_output = grad_output * ctx.grad_scale
        return _split(grad_output, ctx.dim, ctx.process_group), None, None, None, None


class _AllToAll(torch.autograd.Function):
    """All-to-all communication.

    Args:
        input_: input matrix
        process_group: communication group
        scatter_dim: scatter dimension
        gather_dim: gather dimension
    """

    @staticmethod
    def forward(ctx, input_, process_group, scatter_dim, gather_dim, fp8_communication=False):
        ctx.process_group = process_group
        ctx.scatter_dim = scatter_dim
        ctx.gather_dim = gather_dim
        ctx.fp8_communication = fp8_communication
        world_size = dist.get_world_size(process_group)
        bsz, _, _ = input_.shape

        # using all_to_all_single when batch size is 1
        if bsz == 1:
            return _all_to_all_single(
                input_,
                world_size,
                process_group,
                scatter_dim,
                gather_dim,
                fp8_communication=fp8_communication,
                fp8_format="e4m3",
            )
        else:
            return _all_to_all(
                input_,
                world_size,
                process_group,
                scatter_dim,
                gather_dim,
                fp8_communication=fp8_communication,
                fp8_format="e4m3",
            )

    @staticmethod
    def backward(ctx, grad_output):
        process_group = ctx.process_group
        scatter_dim = ctx.gather_dim
        gather_dim = ctx.scatter_dim
        fp8_communication = ctx.fp8_communication
        world_size = dist.get_world_size(process_group)
        bsz, _, _ = grad_output.shape

        if bsz == 1:
            return_grad = _all_to_all_single(
                grad_output,
                world_size,
                process_group,
                scatter_dim,
                gather_dim,
                fp8_communication=fp8_communication,
                fp8_format="e5m2",
            )
        else:
            return_grad = _all_to_all(
                grad_output,
                world_size,
                process_group,
                scatter_dim,
                gather_dim,
                fp8_communication=fp8_communication,
                fp8_format="e5m2",
            )

        return (return_grad, None, None, None, None)


class HookParameter(torch.autograd.Function):
    """In order to be hooked into Gemini's '__torch_function__', adding a view operation to weight and bias. Used in FusedLayerNorm"""

    @staticmethod
    def forward(ctx, input, weight, bias):
        ctx.save_for_backward(weight, bias)
        output = input
        return output

    @staticmethod
    def backward(ctx, grad_output):
        weight, bias = ctx.saved_tensors
        if weight is not None:
            weight = weight.view(weight.shape)
        if bias is not None:
            bias = bias.view(bias.shape)
        return grad_output, None, None


def hook_parameter_in_backward(input, weight=None, bias=None):
    return HookParameter.apply(input, weight, bias)


def _reduce(input_, process_group, fp8_communication=False, fp8_format="e5m2"):
    # skip if only one rank involved
    if dist.get_world_size(process_group) == 1:
        return input_
    else:
        if fp8_communication:
            all_reduce_fp8(input_, group=process_group, fp8_format=fp8_format)
        else:
            dist.all_reduce(input_, group=process_group)
        return input_


def _split(input_, dim=-1, process_group=None):
    # skip if only one rank involved
    world_size = dist.get_world_size(process_group)
    if world_size == 1:
        return input_

    # Split along last dimension.
    dim_size = input_.size(dim)
    assert dim_size % world_size == 0, (
        f"The dimension to split ({dim_size}) is not a multiple of world size ({world_size}), "
        f"cannot split tensor evenly"
    )

    tensor_list = torch.split(input_, dim_size // world_size, dim=dim)
    rank = dist.get_rank(process_group)
    output = tensor_list[rank].clone().contiguous()

    return output


def _gather(input_, dim=-1, process_group=None, fp8_communication=False, fp8_format="e5m2"):
    # skip if only one rank involved
    world_size = dist.get_world_size(process_group)
    if world_size == 1:
        return input_

    input_ = input_.contiguous()
    tensor_list = [torch.empty_like(input_) for _ in range(world_size)]
    if fp8_communication:
        gather_fp8(tensor_list, input_, fp8_format=fp8_format, group=process_group)
    else:
        dist.all_gather(tensor_list, input_, group=process_group)

    output = torch.cat(tensor_list, dim=dim).contiguous()

    return output


def _reduce_scatter(input_, dim=1, process_group=None):
    """Do reduce-scatter operation.

    Args:
        input_ (`torch.Tensor`): The input tensor from sequence parallel region.
        dim (int): The dimension to perform reduce-scatter.
        process_group (`torch.distributed.ProcessGroup`): The process group used for collective communication.
    """
    world_size = dist.get_world_size(process_group)
    if world_size == 1:
        return input_

    # reduce-scatter
    new_shape = list(input_.shape)
    assert (
        new_shape[dim] % dist.get_world_size(process_group) == 0
    ), f"The dimension to split ({new_shape[dim]}) is not a multiple of tensor parallel size ({dist.get_world_size(process_group)}). "
    new_shape[dim] = new_shape[dim] // world_size
    output = torch.empty(new_shape, dtype=input_.dtype, device=input_.device)
    dist.reduce_scatter(output, input_, group=process_group)

    return output


def _all_to_all(input_, world_size, group, scatter_dim, gather_dim, fp8_communication=False, fp8_format="e5m2"):
    input_list = [t.contiguous() for t in torch.tensor_split(input_, world_size, scatter_dim)]
    output_list = [torch.empty_like(input_list[0]) for _ in range(world_size)]
    if fp8_communication:
        all_to_all_fp8(output_list, input_list, group=group, fp8_format=fp8_format)
    else:
        dist.all_to_all(output_list, input_list, group=group)
    return torch.cat(output_list, dim=gather_dim).contiguous()


def _all_to_all_single(
    input_, seq_world_size, group, scatter_dim, gather_dim, fp8_communication=False, fp8_format="e5m2"
):
    inp_shape = list(input_.shape)
    inp_shape[scatter_dim] = inp_shape[scatter_dim] // seq_world_size
    if scatter_dim < 2:
        input_t = input_.reshape([seq_world_size, inp_shape[scatter_dim]] + inp_shape[scatter_dim + 1 :]).contiguous()
    else:
        input_t = (
            input_.reshape([-1, seq_world_size, inp_shape[scatter_dim]] + inp_shape[scatter_dim + 1 :])
            .transpose(0, 1)
            .contiguous()
        )

    output = torch.empty_like(input_t)
    if fp8_communication:
        all_to_all_single_fp8(output, input_t, group=group, fp8_format=fp8_format)
    else:

        dist.all_to_all_single(output, input_t, group=group)

    if scatter_dim < 2:
        output = output.transpose(0, 1).contiguous()

    return output.reshape(
        inp_shape[:gather_dim]
        + [
            inp_shape[gather_dim] * seq_world_size,
        ]
        + inp_shape[gather_dim + 1 :]
    ).contiguous()


def matmul_with_async_comm(input_, weight, bias, process_group, async_grad_allreduce, fp8_communication=False):
    return MatmulWithAsyncCommunication.apply(
        input_, weight, bias, process_group, async_grad_allreduce, fp8_communication
    )


def linear_with_async_comm(input_, weight, bias, process_group, async_grad_allreduce, fp8_communication=False):
    return LinearWithAsyncCommunication.apply(
        input_, weight, bias, process_group, async_grad_allreduce, fp8_communication
    )


def linear_gather_forward_reducescatter_backward(
    input_, weight, bias, process_group, async_grad_reduce_scatter, dim, overlap, ring=False
):
    return _LinearWithGatherForwardReduceScatterBackward.apply(
        input_, weight, bias, process_group, async_grad_reduce_scatter, dim, overlap, ring
    )


def gather_forward_reducescatter_backward(input_, process_group, dim, fp8_communication=False):
    return _GatherForwardReduceScatterBackward.apply(input_, process_group, dim, fp8_communication)


def reducescatter_forward_gather_backward(input_, process_group, dim, fp8_communication=False):
    return _ReduceScatterForwardGatherBackward.apply(input_, process_group, dim, fp8_communication)


def linear_reducescatter_forward_gather_backward(input_, weight, bias=None, process_group=None, dim=1, ring=False):
    return _LinearWithReduceScatterForwardGatherBackward.apply(input_, weight, bias, process_group, dim, ring)


def matmul_gather_forward_reducescatter_backward(
    input_, weight, bias, process_group, async_grad_reduce_scatter, dim, overlap, ring=False, fp8_communication=False
):
    return _MatmulWithGatherForwardReduceScatterBackward.apply(
        input_, weight, bias, process_group, async_grad_reduce_scatter, dim, overlap, ring, fp8_communication
    )


def gather_forward_split_backward(input_, dim, process_group, grad_scale=None, fp8_communication=False):
    return _GatherForwardSplitBackward.apply(input_, dim, process_group, grad_scale, fp8_communication)


def split_forward_gather_backward(input_, dim, process_group, grad_scale=None, fp8_communication=False):
    return _SplitForwardGatherBackward.apply(input_, dim, process_group, grad_scale, fp8_communication)


def reduce_forward(input_, process_group, grad_scale=None, fp8_communication=False):
    return _ReduceForward.apply(input_, process_group, grad_scale, fp8_communication)


def reduce_backward(input_, process_group, fp8_communication=False):
    return _ReduceBackward.apply(input_, process_group, fp8_communication)


def all_to_all_comm(input_, process_group=None, scatter_dim=2, gather_dim=1, fp8_communication=False):
    return _AllToAll.apply(input_, process_group, scatter_dim, gather_dim, fp8_communication)


<<<<<<< HEAD
def gather_sp_output(hidden_states, sp_group, sp_mode, sp_dim=1):
=======
def gather_sp_output(hidden_states, sp_group, sp_mode, fp8_communication=False):
>>>>>>> cc1b0efc
    """
    Gather the output of the last layer for cross entropy computation
    """
    if dist.get_world_size(sp_group) == 1:
        return hidden_states
    # Rescale grad (HybridParallelPlugin applies ZeRO grad averaging on the DP * SP group)
    scale = None if is_share_sp_tp(sp_mode) else dist.get_world_size(sp_group)
<<<<<<< HEAD
    hidden_states = gather_forward_split_backward(hidden_states, sp_dim, sp_group, grad_scale=scale)
=======
    hidden_states = gather_forward_split_backward(
        hidden_states, 1, sp_group, grad_scale=scale, fp8_communication=fp8_communication
    )
>>>>>>> cc1b0efc
    return hidden_states<|MERGE_RESOLUTION|>--- conflicted
+++ resolved
@@ -1097,23 +1097,14 @@
     return _AllToAll.apply(input_, process_group, scatter_dim, gather_dim, fp8_communication)
 
 
-<<<<<<< HEAD
-def gather_sp_output(hidden_states, sp_group, sp_mode, sp_dim=1):
-=======
-def gather_sp_output(hidden_states, sp_group, sp_mode, fp8_communication=False):
->>>>>>> cc1b0efc
+def gather_sp_output(hidden_states, shard_config, sp_dim=1):
     """
     Gather the output of the last layer for cross entropy computation
     """
+    sp_group = shard_config.sequence_parallel_group
+    sp_mode = shard_config.sequence_parallel_mode
     if dist.get_world_size(sp_group) == 1:
         return hidden_states
     # Rescale grad (HybridParallelPlugin applies ZeRO grad averaging on the DP * SP group)
     scale = None if is_share_sp_tp(sp_mode) else dist.get_world_size(sp_group)
-<<<<<<< HEAD
-    hidden_states = gather_forward_split_backward(hidden_states, sp_dim, sp_group, grad_scale=scale)
-=======
-    hidden_states = gather_forward_split_backward(
-        hidden_states, 1, sp_group, grad_scale=scale, fp8_communication=fp8_communication
-    )
->>>>>>> cc1b0efc
-    return hidden_states+    hidden_states = gather_forward_split_backward(hidden_states, sp_dim, sp_group, grad_scale=scale)