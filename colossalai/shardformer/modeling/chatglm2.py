""" PyTorch ChatGLM model. """

from typing import List, Optional, Tuple

import torch
import torch.utils.checkpoint
from transformers.modeling_outputs import BaseModelOutputWithPast, CausalLMOutputWithPast
from transformers.utils import logging

from colossalai.pipeline.stage_manager import PipelineStageManager
from colossalai.shardformer import ShardConfig
from colossalai.shardformer.layer import AttnMaskType, ColoAttention
from colossalai.shardformer.layer._operation import (
    all_to_all_comm,
    gather_sp_output,
    is_share_sp_tp,
    split_forward_gather_backward,
)

from ..layer import dist_cross_entropy


def get_flash_core_attention_forward():
    from .chatglm2_6b.modeling_chatglm import CoreAttention

    def forward(self: CoreAttention, query_layer, key_layer, value_layer, attention_mask):
        query_layer, key_layer, value_layer = [k.permute(1, 2, 0, 3) for k in [query_layer, key_layer, value_layer]]
        if attention_mask is None and query_layer.shape[2] == key_layer.shape[2]:
            attention_mask_type = AttnMaskType.CAUSAL
            attn_bias = torch.zeros(
                query_layer.shape[0],
                1,
                query_layer.shape[2],
                key_layer.shape[2],
                dtype=query_layer.dtype,
                device=query_layer.device,
            )
            temp_mask = (
                torch.ones(
                    query_layer.shape[2],
                    key_layer.shape[2],
                    dtype=torch.bool,
                    device=query_layer.device,
                )
                .tril(diagonal=0)
                .expand(query_layer.shape[0], 1, -1, -1)
            )
            attn_bias.masked_fill_(temp_mask.logical_not(), torch.finfo(query_layer.dtype).min)
        else:
            attention_mask_type = AttnMaskType.CUSTOM
            if attention_mask is not None:
                attn_bias = torch.zeros_like(attention_mask, dtype=query_layer.dtype)
                attn_bias.masked_fill_(attention_mask, torch.finfo(query_layer.dtype).min)
        dropout_p = self.attention_dropout.p if self.training else 0.0
        context_layer = ColoAttention.attention(
            query_layer,
            key_layer,
            value_layer,
            attention_mask=attn_bias,
            attention_mask_type=attention_mask_type,
            dropout_p=dropout_p,
            scale=1.0 / self.norm_factor,
        )
        context_layer = context_layer.permute(2, 0, 1, 3)
        new_context_layer_shape = context_layer.size()[:-2] + (self.hidden_size_per_partition,)
        context_layer = context_layer.reshape(*new_context_layer_shape)
        return context_layer

    return forward


def get_jit_fused_glm_block_forward():
    from .chatglm2_6b.modeling_chatglm import GLMBlock

    def forward(
        self: GLMBlock,
        hidden_states,
        attention_mask,
        rotary_pos_emb,
        kv_cache=None,
        use_cache=True,
    ):
        # hidden_states: [s, b, h]
        # Layer norm at the beginning of the transformer layer.
        layernorm_output = self.input_layernorm(hidden_states)
        # Self attention.
        attention_output, kv_cache = self.self_attention(
            layernorm_output,
            attention_mask,
            rotary_pos_emb,
            kv_cache=kv_cache,
            use_cache=use_cache,
        )

        # Residual connection.
        if self.apply_residual_connection_post_layernorm:
            residual = layernorm_output
        else:
            residual = hidden_states

        layernorm_input = self.dropout_add(attention_output, residual, self.hidden_dropout, self.training)

        # Layer norm post the self attention.
        layernorm_output = self.post_attention_layernorm(layernorm_input)

        # MLP.
        mlp_output = self.mlp(layernorm_output)

        # Second residual connection.
        if self.apply_residual_connection_post_layernorm:
            residual = layernorm_output
        else:
            residual = layernorm_input

        output = self.dropout_add(mlp_output, residual, self.hidden_dropout, self.training)

        return output, kv_cache

    return forward


class ChatGLMPipelineForwards:
    """
    This class serves as a micro library for ChatGLM model forwards under pipeline parallelism.
    """

    @staticmethod
    def chatglm_model_forward(
        self: "ChatGLMModel",
        input_ids,
        position_ids: Optional[torch.Tensor] = None,
        attention_mask: Optional[torch.BoolTensor] = None,
        full_attention_mask: Optional[torch.BoolTensor] = None,
        past_key_values: Optional[Tuple[Tuple[torch.Tensor, torch.Tensor], ...]] = None,
        inputs_embeds: Optional[torch.Tensor] = None,
        use_cache: Optional[bool] = None,
        output_hidden_states: Optional[bool] = None,
        return_dict: Optional[bool] = None,
        stage_manager: Optional[PipelineStageManager] = None,
        hidden_states: Optional[torch.FloatTensor] = None,
        stage_index: Optional[List[int]] = None,
        shard_config: ShardConfig = None,
        force_sp_output_gather: Optional[bool] = True,
    ):
        logger = logging.get_logger(__name__)
        output_hidden_states = (
            output_hidden_states if output_hidden_states is not None else self.config.output_hidden_states
        )
        use_cache = use_cache if use_cache is not None else self.config.use_cache
        return_dict = return_dict if return_dict is not None else self.config.use_return_dict
        # TODO(jianghai): left the recording kv-value tensors as () or None type, this feature may be added in the future.
        if past_key_values:
            logger.warning_once("Non-empty past_key_values is not supported for pipeline models at the moment.")
            past_key_values = None
        if output_hidden_states:
            logger.warning_once("output_hidden_states=True is not supported for pipeline models at the moment.")
            output_hidden_states = False
        if use_cache:
            logger.warning_once("use_cache=True is not supported for pipeline models at the moment.")
            use_cache = False
        if stage_manager.is_first_stage():
            batch_size, seq_length = input_ids.shape
            if inputs_embeds is None:
                inputs_embeds = self.embedding(input_ids)
            hidden_states = inputs_embeds
        else:
            seq_length, batch_size = hidden_states.shape[:2]
        if self.pre_seq_len is not None:
            if past_key_values is None:
                past_key_values = self.get_prompt(
                    batch_size=batch_size,
                    device=input_ids.device,
                    dtype=inputs_embeds.dtype,
                )
            if attention_mask is not None:
                attention_mask = torch.cat(
                    [
                        attention_mask.new_ones((batch_size, self.pre_seq_len)),
                        attention_mask,
                    ],
                    dim=-1,
                )
        if full_attention_mask is None:
            if (attention_mask is not None and not attention_mask.all()) or (past_key_values and seq_length != 1):
                full_attention_mask = self.get_masks(input_ids, past_key_values, padding_mask=attention_mask)

        # Support SP + PP
        sp_size = shard_config.sequence_parallel_size
        sp_mode = shard_config.sequence_parallelism_mode
        sp_group = shard_config.sequence_parallel_process_group
        # For generating full positions ids (the states will be gathered along the seq dim before attention fwd).
        if sp_mode != "ring_attn" and not stage_manager.is_first_stage():
            seq_length *= sp_size

        # Rotary positional embeddings
        rotary_pos_emb = self.rotary_pos_emb(self.seq_length)
        if position_ids is not None:
            rotary_pos_emb = rotary_pos_emb[position_ids]
        else:
            rotary_pos_emb = rotary_pos_emb[None, :seq_length]
        rotary_pos_emb = rotary_pos_emb.transpose(0, 1).contiguous()
        if not past_key_values:
            past_key_values = [None for _ in range(self.num_layers)]
        presents = () if use_cache else None
        if self.encoder.gradient_checkpointing and self.encoder.training:
            if use_cache:
                logger.warning_once(
                    "`use_cache=True` is incompatible with gradient checkpointing. Setting `use_cache=False`..."
                )
                use_cache = False
        all_self_attentions = None
        all_hidden_states = () if output_hidden_states else None
        start_idx, end_idx = stage_index[0], stage_index[1]

<<<<<<< HEAD
        # Keep the input split across all PP stages
        if stage_manager.is_first_stage():
            if shard_config.enable_sequence_parallelism:
                if sp_mode == "split_gather":
                    hidden_states = split_forward_gather_backward(
                        hidden_states,
                        dim=0,
                        process_group=sp_group,
                    )
                elif shard_config.sequence_parallelism_mode == "all_to_all":
                    hidden_states = split_forward_gather_backward(
                        hidden_states,
                        dim=0,
                        process_group=shard_config.sequence_parallel_process_group,
                        grad_scale=1 / shard_config.sequence_parallel_size,
                    )

=======
        if shard_config and shard_config.enable_sequence_parallelism:
            if shard_config.sequence_parallelism_mode == "split_gather":
                hidden_states = split_forward_gather_backward(
                    hidden_states,
                    dim=0,
                    process_group=shard_config.tensor_parallel_process_group,
                    fp8_communication=shard_config.fp8_communication,
                )
            elif shard_config.sequence_parallelism_mode == "all_to_all":
                hidden_states = split_forward_gather_backward(
                    hidden_states,
                    dim=0,
                    process_group=shard_config.sequence_parallel_process_group,
                    grad_scale=1 / shard_config.sequence_parallel_size,
                    fp8_communication=shard_config.fp8_communication,
                )
            elif shard_config.sequence_parallelism_mode == "all_to_all":
                hidden_states = split_forward_gather_backward(
                    hidden_states,
                    dim=0,
                    process_group=shard_config.sequence_parallel_process_group,
                    grad_scale=1 / shard_config.sequence_parallel_size,
                )
>>>>>>> cc1b0efc
        for idx in range(start_idx, end_idx):
            layer = self.encoder._get_layer(idx)
            if output_hidden_states:
                all_hidden_states = all_hidden_states + (hidden_states,)
            if self.encoder.gradient_checkpointing and self.encoder.training:
                layer_ret = torch.utils.checkpoint.checkpoint(
                    layer,
                    hidden_states,
                    attention_mask,
                    rotary_pos_emb,
                    past_key_values[idx],
                    use_cache,
                )
            else:
                layer_ret = layer(
                    hidden_states,
                    full_attention_mask,
                    rotary_pos_emb,
                    kv_cache=past_key_values[idx],
                    use_cache=use_cache,
                )
            hidden_states, kv_cache = layer_ret
            if use_cache:
                presents = presents + (kv_cache,)

<<<<<<< HEAD
=======
        if shard_config and shard_config.enable_sequence_parallelism:
            if shard_config.sequence_parallelism_mode == "split_gather":
                hidden_states = gather_forward_split_backward(
                    hidden_states,
                    dim=0,
                    process_group=shard_config.tensor_parallel_process_group,
                    fp8_communication=shard_config.fp8_communication,
                )
            elif shard_config.sequence_parallelism_mode == "all_to_all":
                hidden_states = gather_forward_split_backward(
                    hidden_states,
                    dim=0,
                    process_group=shard_config.sequence_parallel_process_group,
                    grad_scale=shard_config.sequence_parallel_size,
                    fp8_communication=shard_config.fp8_communication,
                )
            elif shard_config.sequence_parallelism_mode == "all_to_all":
                hidden_states = gather_forward_split_backward(
                    hidden_states,
                    dim=0,
                    process_group=shard_config.sequence_parallel_process_group,
                    grad_scale=shard_config.sequence_parallel_size,
                )
>>>>>>> cc1b0efc
        if output_hidden_states:
            all_hidden_states = all_hidden_states + (hidden_states,)
        if stage_manager.is_last_stage():
            # final layer_norm
            if self.encoder.post_layer_norm:
                hidden_states = self.encoder.final_layernorm(hidden_states)

            # Gather seq-wise in the final output stage
            if shard_config.enable_sequence_parallelism:
                sp_mode = shard_config.sequence_parallelism_mode
                if (not shard_config.parallel_output) or force_sp_output_gather or is_share_sp_tp(sp_mode):
                    hidden_states = gather_sp_output(
                        hidden_states, shard_config.sequence_parallel_process_group, sp_mode, sp_dim=0
                    )

            if not return_dict:
                return tuple(
                    v
                    for v in [
                        hidden_states,
                        presents,
                        all_hidden_states,
                        all_self_attentions,
                    ]
                    if v is not None
                )
            return BaseModelOutputWithPast(
                last_hidden_state=hidden_states,
                past_key_values=presents,
                hidden_states=all_hidden_states,
                attentions=all_self_attentions,
            )
        else:
            return {"hidden_states": hidden_states}

    @staticmethod
    def chatglm_for_conditional_generation_forward(
        self: "ChatGLMForConditionalGeneration",
        input_ids: Optional[torch.Tensor] = None,
        position_ids: Optional[torch.Tensor] = None,
        attention_mask: Optional[torch.Tensor] = None,
        past_key_values: Optional[Tuple[torch.FloatTensor]] = None,
        inputs_embeds: Optional[torch.Tensor] = None,
        labels: Optional[torch.Tensor] = None,
        use_cache: Optional[bool] = None,
        output_attentions: Optional[bool] = None,
        output_hidden_states: Optional[bool] = None,
        return_dict: Optional[bool] = None,
        return_last_logit: Optional[bool] = False,
        stage_manager: Optional[PipelineStageManager] = None,
        hidden_states: Optional[torch.FloatTensor] = None,
        stage_index: Optional[List[int]] = None,
        shard_config: ShardConfig = None,
    ):
        logging.get_logger(__name__)
        use_cache = use_cache if use_cache is not None else self.config.use_cache
        return_dict = return_dict if return_dict is not None else self.config.use_return_dict
        transformer_outputs = ChatGLMPipelineForwards.chatglm_model_forward(
            self.transformer,
            input_ids=input_ids,
            position_ids=position_ids,
            attention_mask=attention_mask,
            past_key_values=past_key_values,
            inputs_embeds=inputs_embeds,
            use_cache=use_cache,
            output_hidden_states=output_hidden_states,
            return_dict=return_dict,
            stage_manager=stage_manager,
            hidden_states=hidden_states,
            stage_index=stage_index,
            shard_config=shard_config,
            force_sp_output_gather=False,
        )
        if stage_manager.is_last_stage():
            hidden_states = transformer_outputs[0]
            if return_last_logit:
                hidden_states = hidden_states[-1:]
            lm_logits = self.transformer.output_layer(hidden_states)
            lm_logits = lm_logits.transpose(0, 1).contiguous()

            loss = None
            if labels is not None:
                # ChatGLM doesn't have lm_head split
                enable_tp = shard_config.enable_tensor_parallelism
                shard_config.enable_tensor_parallelism = False
                loss = dist_cross_entropy(
                    labels,
                    lm_logits,
                    shard_config,
                    self.transformer.output_layer.out_features,
                    lm_logits.dtype,
                )
                shard_config.enable_tensor_parallelism = enable_tp

            if not return_dict:
                output = (lm_logits,) + transformer_outputs[1:]
                return ((loss,) + output) if loss is not None else output
            return CausalLMOutputWithPast(
                loss=loss,
                logits=lm_logits,
                past_key_values=transformer_outputs.past_key_values,
                hidden_states=transformer_outputs.hidden_states,
                attentions=transformer_outputs.attentions,
            )
        else:
            return transformer_outputs


def get_chatglm_sequence_parallel_forward_fn(shard_config: ShardConfig, sp_mode, sp_size, sp_group):
    logger = logging.get_logger(__name__)

    def forward(
        self,
        input_ids,
        position_ids: Optional[torch.Tensor] = None,
        attention_mask: Optional[torch.BoolTensor] = None,
        full_attention_mask: Optional[torch.BoolTensor] = None,
        past_key_values: Optional[Tuple[Tuple[torch.Tensor, torch.Tensor], ...]] = None,
        inputs_embeds: Optional[torch.Tensor] = None,
        use_cache: Optional[bool] = None,
        output_hidden_states: Optional[bool] = None,
        return_dict: Optional[bool] = None,
        force_sp_output_gather: Optional[bool] = True,
    ):
        output_hidden_states = (
            output_hidden_states if output_hidden_states is not None else self.config.output_hidden_states
        )
        use_cache = use_cache if use_cache is not None else self.config.use_cache
        return_dict = return_dict if return_dict is not None else self.config.use_return_dict

        batch_size, seq_length = input_ids.shape

        if inputs_embeds is None:
            inputs_embeds = self.embedding(input_ids)

        if self.pre_seq_len is not None:
            if past_key_values is None:
                past_key_values = self.get_prompt(
                    batch_size=batch_size,
                    device=input_ids.device,
                    dtype=inputs_embeds.dtype,
                )
            if attention_mask is not None:
                attention_mask = torch.cat(
                    [
                        attention_mask.new_ones((batch_size, self.pre_seq_len)),
                        attention_mask,
                    ],
                    dim=-1,
                )

        if full_attention_mask is None:
            if (attention_mask is not None and not attention_mask.all()) or (past_key_values and seq_length != 1):
                full_attention_mask = self.get_masks(input_ids, past_key_values, padding_mask=attention_mask)

        # Rotary positional embeddings
        rotary_pos_emb = self.rotary_pos_emb(self.seq_length)
        if position_ids is not None:
            rotary_pos_emb = rotary_pos_emb[position_ids]
        else:
            rotary_pos_emb = rotary_pos_emb[None, :seq_length]
        rotary_pos_emb = rotary_pos_emb.transpose(0, 1).contiguous()

        if sp_mode in ["all_to_all"] and self.training:
            if use_cache:
                logger.warning_once(
                    "`use_cache=True` is incompatible with sp mode `{sp_mode}`. Setting `use_cache=False`..."
                )
                use_cache = False
        if sp_mode in ["all_to_all"] and self.training:
            if use_cache:
                logger.warning_once(
                    "`use_cache=True` is incompatible with sp mode `{sp_mode}`. Setting `use_cache=False`..."
                )
                use_cache = False
        # Run encoder.
        # [seq_len, batch_size, hidden_size] -> [seq_len/TP_size, batch_size, hidden_size]
        if sp_mode in ["split_gather"]:
            inputs_embeds = split_forward_gather_backward(
                inputs_embeds,
                dim=0,
                process_group=sp_group,
                fp8_communication=shard_config.fp8_communication,
            )
        elif sp_mode == "all_to_all":
            inputs_embeds = split_forward_gather_backward(
                inputs_embeds,
                dim=0,
                process_group=sp_group,
                grad_scale=1 / sp_size,
                fp8_communication=shard_config.fp8_communication,
            )
        hidden_states, presents, all_hidden_states, all_self_attentions = self.encoder(
            inputs_embeds,
            full_attention_mask,
            rotary_pos_emb=rotary_pos_emb,
            kv_caches=past_key_values,
            use_cache=use_cache,
            output_hidden_states=output_hidden_states,
        )
<<<<<<< HEAD
        if shard_config.enable_sequence_parallelism:
            if (not shard_config.parallel_output) or force_sp_output_gather or is_share_sp_tp(sp_mode):
                hidden_states = gather_sp_output(
                    hidden_states, shard_config.sequence_parallel_process_group, sp_mode, sp_dim=0
                )
=======

        if sp_mode in ["split_gather"]:
            hidden_states = gather_forward_split_backward(
                hidden_states,
                dim=0,
                process_group=shard_config.tensor_parallel_process_group,
                fp8_communication=shard_config.fp8_communication,
            )
        elif sp_mode == "all_to_all":
            hidden_states = gather_forward_split_backward(
                hidden_states,
                dim=0,
                process_group=sp_group,
                grad_scale=sp_size,
                fp8_communication=shard_config.fp8_communication,
            )
>>>>>>> cc1b0efc

        if not return_dict:
            return tuple(
                v
                for v in [
                    hidden_states,
                    presents,
                    all_hidden_states,
                    all_self_attentions,
                ]
                if v is not None
            )

        return BaseModelOutputWithPast(
            last_hidden_state=hidden_states,
            past_key_values=presents,
            hidden_states=all_hidden_states,
            attentions=all_self_attentions,
        )

    return forward


def get_chatglm_sequence_parallel_attention_forward(shard_config: ShardConfig, sp_mode, sp_size, sp_group):
    from .chatglm2_6b.modeling_chatglm import apply_rotary_pos_emb, split_tensor_along_last_dim

    def forward(
        self,
        hidden_states,
        attention_mask,
        rotary_pos_emb,
        kv_cache=None,
        use_cache=True,
    ):
        if sp_mode is not None:
            assert sp_mode in ["all_to_all", "split_gather"], "Invalid sp_mode"
            assert (sp_size is not None) and (
                sp_group is not None
            ), "Must specify sp_size and sp_group for sequence parallel"

        mixed_x_layer = self.query_key_value(hidden_states)
        if self.multi_query_attention:
            (query_layer, key_layer, value_layer) = mixed_x_layer.split(
                [
                    self.num_attention_heads_per_partition * self.hidden_size_per_attention_head,
                    self.num_multi_query_groups_per_partition * self.hidden_size_per_attention_head,
                    self.num_multi_query_groups_per_partition * self.hidden_size_per_attention_head,
                ],
                dim=-1,
            )
            query_layer = query_layer.view(
                query_layer.size()[:-1]
                + (
                    self.num_attention_heads_per_partition,
                    self.hidden_size_per_attention_head,
                )
            )
            key_layer = key_layer.view(
                key_layer.size()[:-1]
                + (
                    self.num_multi_query_groups_per_partition,
                    self.hidden_size_per_attention_head,
                )
            )
            value_layer = value_layer.view(
                value_layer.size()[:-1]
                + (
                    self.num_multi_query_groups_per_partition,
                    self.hidden_size_per_attention_head,
                )
            )
        else:
            new_tensor_shape = mixed_x_layer.size()[:-1] + (
                self.num_attention_heads_per_partition,
                3 * self.hidden_size_per_attention_head,
            )
            mixed_x_layer = mixed_x_layer.view(*new_tensor_shape)
            # [sq, b, np, 3 * hn] --> 3 [sq, b, np, hn]
            (query_layer, key_layer, value_layer) = split_tensor_along_last_dim(mixed_x_layer, 3)

        # sp: all-to-all comminucation when introducing sequence parallel
        if sp_mode == "all_to_all":
            sq, bs, _, _ = value_layer.size()

            query_layer = query_layer.reshape(sq, bs, -1)
            key_layer = key_layer.reshape(sq, bs, -1)
            value_layer = value_layer.reshape(sq, bs, -1)

            query_layer = all_to_all_comm(
                query_layer,
                sp_group,
                gather_dim=0,
                fp8_communication=shard_config.fp8_communication,
            )
            key_layer = all_to_all_comm(
                key_layer,
                sp_group,
                gather_dim=0,
                fp8_communication=shard_config.fp8_communication,
            )
            value_layer = all_to_all_comm(
                value_layer,
                sp_group,
                gather_dim=0,
                fp8_communication=shard_config.fp8_communication,
            )

            query_layer = query_layer.view(
                sq * sp_size,
                bs,
                self.num_attention_heads_per_partition // sp_size,
                self.hidden_size_per_attention_head,
            ).contiguous()

            key_layer = key_layer.view(
                sq * sp_size,
                bs,
                self.num_attention_heads_per_partition // sp_size,
                self.hidden_size_per_attention_head,
            ).contiguous()

            value_layer = value_layer.view(
                sq * sp_size,
                bs,
                self.num_attention_heads_per_partition // sp_size,
                self.hidden_size_per_attention_head,
            ).contiguous()

        # apply relative positional encoding (rotary embedding)
        if rotary_pos_emb is not None:
            query_layer = apply_rotary_pos_emb(query_layer, rotary_pos_emb)
            key_layer = apply_rotary_pos_emb(key_layer, rotary_pos_emb)

        # adjust key and value for inference
        if kv_cache is not None:
            cache_k, cache_v = kv_cache
            key_layer = torch.cat((cache_k, key_layer), dim=0)
            value_layer = torch.cat((cache_v, value_layer), dim=0)
        if use_cache:
            kv_cache = (key_layer, value_layer)
        else:
            kv_cache = None

        if self.multi_query_attention:
            key_layer = key_layer.unsqueeze(-2)
            key_layer = key_layer.expand(
                -1,
                -1,
                -1,
                self.num_attention_heads_per_partition // self.num_multi_query_groups_per_partition,
                -1,
            )
            key_layer = key_layer.contiguous().view(
                key_layer.size()[:2]
                + (
                    self.num_attention_heads_per_partition,
                    self.hidden_size_per_attention_head,
                )
            )
            value_layer = value_layer.unsqueeze(-2)
            value_layer = value_layer.expand(
                -1,
                -1,
                -1,
                self.num_attention_heads_per_partition // self.num_multi_query_groups_per_partition,
                -1,
            )
            value_layer = value_layer.contiguous().view(
                value_layer.size()[:2]
                + (
                    self.num_attention_heads_per_partition // sp_size,
                    self.hidden_size_per_attention_head,
                )
            )

        # ==================================
        # core attention computation
        # ==================================

        context_layer = self.core_attention(query_layer, key_layer, value_layer, attention_mask)
        if sp_mode == "all_to_all":
            context_layer = all_to_all_comm(
                context_layer,
                sp_group,
                gather_dim=2,
                scatter_dim=0,
                fp8_communication=shard_config.fp8_communication,
            )

        # =================
        # Output. [sq, b, h]
        # =================
        output = self.dense(context_layer)

        return output, kv_cache

    return forward<|MERGE_RESOLUTION|>--- conflicted
+++ resolved
@@ -212,7 +212,6 @@
         all_hidden_states = () if output_hidden_states else None
         start_idx, end_idx = stage_index[0], stage_index[1]
 
-<<<<<<< HEAD
         # Keep the input split across all PP stages
         if stage_manager.is_first_stage():
             if shard_config.enable_sequence_parallelism:
@@ -230,31 +229,6 @@
                         grad_scale=1 / shard_config.sequence_parallel_size,
                     )
 
-=======
-        if shard_config and shard_config.enable_sequence_parallelism:
-            if shard_config.sequence_parallelism_mode == "split_gather":
-                hidden_states = split_forward_gather_backward(
-                    hidden_states,
-                    dim=0,
-                    process_group=shard_config.tensor_parallel_process_group,
-                    fp8_communication=shard_config.fp8_communication,
-                )
-            elif shard_config.sequence_parallelism_mode == "all_to_all":
-                hidden_states = split_forward_gather_backward(
-                    hidden_states,
-                    dim=0,
-                    process_group=shard_config.sequence_parallel_process_group,
-                    grad_scale=1 / shard_config.sequence_parallel_size,
-                    fp8_communication=shard_config.fp8_communication,
-                )
-            elif shard_config.sequence_parallelism_mode == "all_to_all":
-                hidden_states = split_forward_gather_backward(
-                    hidden_states,
-                    dim=0,
-                    process_group=shard_config.sequence_parallel_process_group,
-                    grad_scale=1 / shard_config.sequence_parallel_size,
-                )
->>>>>>> cc1b0efc
         for idx in range(start_idx, end_idx):
             layer = self.encoder._get_layer(idx)
             if output_hidden_states:
@@ -280,32 +254,6 @@
             if use_cache:
                 presents = presents + (kv_cache,)
 
-<<<<<<< HEAD
-=======
-        if shard_config and shard_config.enable_sequence_parallelism:
-            if shard_config.sequence_parallelism_mode == "split_gather":
-                hidden_states = gather_forward_split_backward(
-                    hidden_states,
-                    dim=0,
-                    process_group=shard_config.tensor_parallel_process_group,
-                    fp8_communication=shard_config.fp8_communication,
-                )
-            elif shard_config.sequence_parallelism_mode == "all_to_all":
-                hidden_states = gather_forward_split_backward(
-                    hidden_states,
-                    dim=0,
-                    process_group=shard_config.sequence_parallel_process_group,
-                    grad_scale=shard_config.sequence_parallel_size,
-                    fp8_communication=shard_config.fp8_communication,
-                )
-            elif shard_config.sequence_parallelism_mode == "all_to_all":
-                hidden_states = gather_forward_split_backward(
-                    hidden_states,
-                    dim=0,
-                    process_group=shard_config.sequence_parallel_process_group,
-                    grad_scale=shard_config.sequence_parallel_size,
-                )
->>>>>>> cc1b0efc
         if output_hidden_states:
             all_hidden_states = all_hidden_states + (hidden_states,)
         if stage_manager.is_last_stage():
@@ -317,9 +265,7 @@
             if shard_config.enable_sequence_parallelism:
                 sp_mode = shard_config.sequence_parallelism_mode
                 if (not shard_config.parallel_output) or force_sp_output_gather or is_share_sp_tp(sp_mode):
-                    hidden_states = gather_sp_output(
-                        hidden_states, shard_config.sequence_parallel_process_group, sp_mode, sp_dim=0
-                    )
+                    hidden_states = gather_sp_output(hidden_states, shard_config, sp_dim=0)
 
             if not return_dict:
                 return tuple(
@@ -506,30 +452,9 @@
             use_cache=use_cache,
             output_hidden_states=output_hidden_states,
         )
-<<<<<<< HEAD
         if shard_config.enable_sequence_parallelism:
             if (not shard_config.parallel_output) or force_sp_output_gather or is_share_sp_tp(sp_mode):
-                hidden_states = gather_sp_output(
-                    hidden_states, shard_config.sequence_parallel_process_group, sp_mode, sp_dim=0
-                )
-=======
-
-        if sp_mode in ["split_gather"]:
-            hidden_states = gather_forward_split_backward(
-                hidden_states,
-                dim=0,
-                process_group=shard_config.tensor_parallel_process_group,
-                fp8_communication=shard_config.fp8_communication,
-            )
-        elif sp_mode == "all_to_all":
-            hidden_states = gather_forward_split_backward(
-                hidden_states,
-                dim=0,
-                process_group=sp_group,
-                grad_scale=sp_size,
-                fp8_communication=shard_config.fp8_communication,
-            )
->>>>>>> cc1b0efc
+                hidden_states = gather_sp_output(hidden_states, shard_config, sp_dim=0)
 
         if not return_dict:
             return tuple(
